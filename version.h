#ifndef version_h
#define version_h

#include "StringFormatter.h"


<<<<<<< HEAD
#define VERSION "4.2.62"
// 4.2.62 - Update IO_RotaryEncoder.h to ignore sending current position
//        - Update IO_EXTurntable.h to remove forced I2C clock speed
//        - Show device offline if EX-Turntable not connected
=======
#define VERSION "4.2.62pre3"
// 4.2.62 - completely new overcurrent detection
//        - ESP32 protect from race in RMT code
>>>>>>> 4192c1f5
// 4.2.61 - MAX_CURRENT restriction (caps motor shield value)
// 4.2.60 - Add mDNS capability to ESP32 for autodiscovery
// 4.2.59 - Fix: AP SSID was DCC_ instead of DCCEX_
// 4.2.58 - Start motordriver as soon as possible but without waveform
// 4.2.57 - New overload handling (faster and handles commonFaultPin again)
//        - Optimize analog read STM32
// 4.2.56 - Update IO_RotaryEncoder.h:
//        - Improved I2C communication, non-blocking reads
//        - Enable sending positions to the encoder from EXRAIL via SERVO()
// 4.2.55 - Optimize analog read for AVR
// 4.2.54 - EX8874 shield in config.example.h
//        - Fix: Better warnings for pin number errors
//        - Fix: Default roster list possible in Withrottle and <jR>
//        - Fix: Pin handling supports pins up to 254
// 4.2.53 - Fix: Fault pin handling made more straight forward
// 4.2.52 - Experimental support for sabertooth motor controller on ESP32
// 4.2.51 - Add DISABLE_PROG to disable programming to save RAM/Flash
// 4.2.50 - Fixes: estop all, turnout eeprom, cab ID check
// 4.2.49 - Exrail SPEED take notice of external direction change 
// 4.2.48 - BROADCAST/WITHROTTLE Exrail macros 
// 4.2.47 - Correct response to <JA 0>
// 4.2.46 - Support boards with inverted fault pin
// 4.2.45 - Add ONCLOCKMINS to FastClock to allow hourly repeat events
// 4.2.44 - Add PowerShell installer EX-CommandStation-installer.exe
// 4.2.43 - Fix STM32 set right port mode bits for analog
// 4.2.42 - Added EXRAIL TURNOUTL Macro definition
// 4.2.41 - Move HAl startup to ASAP in setup()
//        - Fix DNOU8 output pin setup to all LOW  
// 4.2.40 - Automatically detect conflicting default I2C devices and disable
// 4.2.39 - DFplayer driver now polls device to detect failures and errors.
// 4.2.38 - Clean up compiler warning when IO_RotaryEncoder.h included
// 4.2.37 - Add new FLAGS HAL device for communications to/from EX-RAIL;
//        - Fix diag display of high VPINs within IODevice class.
// 4.2.36 - do not broadcast a turnout state that has not changed
//        - Use A2/A3 for current sensing on ESP32 + Motor Shield
// 4.2.35 - add <z> direct pin manipulation command 
// 4.2.34 - Completely fix EX-IOExpander analogue inputs
// 4.2.33 - Fix EX-IOExpander non-working analogue inputs
// 4.2.32 - Fix LCD/Display bugfixes from 4.2.29
// 4.2.31 - Removes EXRAIL statup from top of file. (BREAKING CHANGE !!)
//          Just add AUTOSTART to the top of your myAutomation.h to restore this function.
// 4.2.30 - Fixes/enhancements to EX-IOExpander device driver.
// 4.2.29 - Bugfix Scroll LCD without empty lines and consistent
// 4.2.28 - Reinstate use of timer11 in STM32 - remove HA mode.
//        - Update IO_DFPlayer to work with MP3-TF-16P rev3.
// 4.2.27 - Bugfix LCD showed random characters in SCROLLMODE 2
// 4.2.26 - EX-IOExpander device driver enhancements
//        - Enhance I2C error checking
//        - Introduce delays to _loop to allow room for other I2C device comms
//        - Improve analogue read reliability
// 4.2.25 - Bugfix SAMD21 Exrail odd byte boundary
// 4.2.24 - Bugfix Ethernet shield: Static IP now possible
// 4.2.23 - Bugfix signalpin2 was not set up in shadow port
// 4.2.22 - Implement broadcast of Track Manager changes
// 4.2.21 - Implement non-blocking I2C for EX-IOExpander device driver
// 4.2.20 - <JG> & <JI> commands for multi-track gauges
//        - Reinstate <c> but remember its a bit useless when TM involved.   
// 4.2.19 - Bugfix for analog reading of track current sensor offset.
// 4.2.18 - I2C Multiplexer support through Extended Addresses,
//          added for Wire, 4209 and AVR I2C drivers.
//        - I2C retries when an operation fails.
//        - I2C timeout handling and recovery completed.
//        - I2C SAMD Driver Read code completed.
//        - PCF8575 I2C GPIO driver added.
//        - EX-RAIL ANOUT function for triggering analogue
//          HAL drivers (e.g. analogue outputs, DFPlayer, PWM).
//        - EX-RAIL SCREEN function for writing to screens other 
//          than the primary one.
//        - Installable HALDisplay Driver, with support
//          for multiple displays.
//        - Layered HAL Drivers PCA9685pwm and Servo added for 
//          native PWM on PCA9685 module and
//          for animations of servo movement via PCA9685pwm.
//          This is intended to support EXIOExpander and also
//          replace the existing PCA9685 driver.
//        - Add <D HAL RESET> to reinitialise failed drivers.
//        - Add UserAddin facility to allow a user-written C++ function to be 
//          declared in myHal.cpp, to be called at a user-specified frequency.
//        - Add ability to configure clock speed of PCA9685 drivers 
//          (to allow flicker-free LED control).
//        - Improve stability of VL53L0X driver when XSHUT pin connected.
//        - Enable DCC high accuracy mode for STM32 on standard motor shield (pins D12/D13).
//        - Incorporate improvements to ADC scanning performance (courtesy of HABA).
// 4.2.17 LCN bugfix
// 4.2.16 Move EX-IOExpander servo support to the EX-IOExpander software
// 4.2.15 Add basic experimental PWM support to EX-IOExpander
//        EX-IOExpander 0.0.14 minimum required
// 4.2.14 STM32F4xx fast ADC read implementation
// 4.2.13 Broadcast power for <s> again
// 4.2.12 Bugfix for issue #299 TurnoutDescription NULL
// 4.2.11 Exrail IFLOCO feature added
// 4.2.10 SIGNAL/SIGNALH bug fix as they were inverted
//        IO_EXIOExpander.h input speed optimisation
//        ONCLOCK and ONCLOCKTIME command added to EXRAIL for EX-FastCLock
//        <JC> Serial command added for EX-FastClock
//        <jC> Broadcast added for EX-FastClock
//        IO_EXFastClock.h added for I2C FastClock connection
// 4.2.9 duinoNodes support
// 4.2.8 HIGHMEM (EXRAIL support beyond 64kb)
//       Withrottle connect/disconnect improvements
//       Report BOARD_TYPE if provided by compiler
// 4.2.7 FIX: Static IP addr
//       FIX: Reuse WiThrottle list entries
// 4.2.6 FIX: Remove RAM thief
//       FIX: ADC port 8-15 fix
// 4.2.5 Make GETFLASHW code more universal
//       FIX: Withrottle roster index
//       Ethernet start improvement and link detection
// 4.2.4 ESP32 experimental BT support
//       More DC configurations possible and lower frequency
//       Handle decoders that do not ack at write better
// 4.2.3 Bugfix direction when togging between MAIN and DC
//       Bugfix return fail when F/f argument out of range
//       More error checking for out of bounds motor driver current trip limit
// 4.2.2 ESP32 beta
//       JOIN/UMJOIN on ESP32
// 4.2.1 ESP32 alpha
//       Ready for alpha test on ESP32. Track switching with <=> untested
//       Send DCC signal on MAIN
//       Detects ACK on PROG
// 4.2.0 Track Manager additions:
//       Broadcast improvements to separate <> and Withrottle responses
//       Float eliminated saving >1.5kb PROGMEM and speed. 
//       SET_TRACK(track,mode) Functions (A-H, MAIN|PROG|DC|DCX|OFF)
//       New DC track function and DCX reverse polarity function
//       TrackManager DCC & DC up to 8 Districts Architecture 
//       Automatic ALIAS(name) 
//       Command Parser now accepts Underscore in Alias Names
// 4.1.1 Bugfix: preserve turnout format
//       Bugfix: parse multiple commands in one buffer string correct
//       Bugfix: </> command signal status in Exrail
// 4.1.0 ...
//
// 4.0.2 EXRAIL additions:
//       ACK defaults set to 50mA LIMIT, 2000uS MIN, 20000uS MAX
//       myFilter automatic detection (no need to call setFilter)
//       FIX negative route ids in WIthrottle problem. 
//       IFRED(signal_id), IFAMBER(signal_id), IFGREEN(signal_id)
//       </RED signal_id> </AMBER signal_id> </GREEN signal_id> commands
//       <t cab> command to obtain current throttle settings 
//       JA, JR, JT commands to obtain route, roster and turnout descriptions
//       HIDDEN turnouts
//       PARSE <> commands in EXRAIL
//       VIRTUAL_TURNOUT
//       </KILL ALL> and KILLALL command to stop all tasks. 
//       FORGET forgets the current loco in DCC reminder tables.
//       Servo signals (SERVO_SIGNAL) 
//       High-On signal pins (SIGNALH)
//       Wait for analog value (ATGTE, ATLT)  
// 4.0.1 Small EXRAIL updates
//       EXRAIL BROADCAST("msg") 
//       EXRAIL POWERON
// 4.0.0 Major functional and non-functional changes.
//       Engine Driver "DriveAway" feature enhancement
//       'Discovered Server' multicast Dynamic Network Server (mDNS) displays available WiFi connections to a DCC++EX Command Station
//       New EX-RAIL "Extended Railroad Automation Instruction Language" automation capability.
//         EX-Rail Function commands for creating Automation, Route & Sequence Scripts
//         EX-RAIL “ROSTER” Engines Id & Function key layout on Engine Driver or WiThrottle
//         EX-RAIL DCC++EX Commands to Control EX-RAIL via JMRI Send pane and IDE Serial monitors
//       New JMRI feature enhancements; 
//         Reads DCC++EX EEPROM & automatically uploades any Signals, DCC Turnouts, Servo Turnouts, Vpin Turnouts , & Output pane
//         Turnout class revised to expand turnout capabilities, new commands added.
//         Provides for multiple additional DCC++EX WiFi connections as accessory controllers or CS for a programming track when Motor Shields are added
//         Supports Multiple Command Station connections and individual tracking of Send DCC++ Command panes and DCC++ Traffic Monitor panes
//       New HAL added for I/O (digital and analogue inputs and outputs, servos etc)
//         Automatically detects & connects to supported devices included in your config.h file
//         Support for MCP23008, MCP23017 and PCF9584 I2C GPIO Extender modules.
//         Support for PCA9685 PWM (servo) control modules.
//         Support for analogue inputs on Arduino pins and on ADS111x I2C modules.
//         Support for MP3 sound playback via DFPlayer module.
//         Support for HC-SR04 Ultrasonic range sensor module.
//         Support for VL53L0X Laser range sensor module (Time-Of-Flight).
//         Added <D HAL SHOW> diagnostic command to show configured devices
//       New Processor Support added
//         Compiles on Nano Every and Teensy
//       Native non-blocking I2C drivers for AVR and Nano architectures (fallback to blocking Wire library for other platforms).
//       Can disable EEPROM code
//       EEPROM layout change - deletes EEPROM contents on first start following upgrade.
//       Output class now allows ID > 255.
//       Configuration options to globally flip polarity of DCC Accessory states when driven from <a> command and <T> command.
//       Increased use of display for showing loco decoder programming information.
//       Can define border between long and short addresses
//       Turnout and accessory states (thrown/closed = 0/1 or 1/0) can be set to match RCN-213
//       Bugfix: one-off error in CIPSEND drop
//       Bugfix: disgnostic display of ack pulses >32kus
//       Bugfix: Current read from wrong ADC during interrupt
// 3.2.0 Development Release Includes all of 3.1.1 thru 3.1.7 enhancements
// 3.1.7 Bugfix: Unknown locos should have speed forward 
// 3.1.6 Make output ID two bytes and guess format/size of registered outputs found in EEPROM
// 3.1.5 Fix LCD corruption on power-up
// 3.1.4 Refactor OLED and LCD drivers and remove unused code
// 3.1.3 Add a loop delay to give more time for sensing an Ethernet cable connection
// 3.1.2 Eliminate wait after write when prog is joined or prog power is off
// 3.1.1 SH1106 OLED Display Offset Fix
// 3.0.16 Ignore CV1 bit 7 read rejected by decoder when identifying loco id.  
// 3.0.15 only send function commands once, not 4 times
// 3.0.14 gap in ack tolerant fix,  prog track power management over join fix. 
// 3.0.13 Functions>127 fix
// 3.0.12 Fix HOSTNAME function for STA mode for WiFi
// 3.0.11 28 speedstep support
// 3.0.10 Teensy Support
// 3.0.9 rearranges serial newlines for the benefit of JMRI.
// 3.0.8 Includes <* *> wraps around DIAGs for the benefit of JMRI.
// 3.0.7 Includes merge from assortedBits (many changes) and ACK manager change for lazy decoders
// 3.0.6 Includes:
// Fix Bug that did not let us transmit 5 byte sized packets like PoM
// 3.0.5 Includes:
// Fix Fn Key startup with loco ID and fix state change for F16-28
// 3.0.4 Includes:
// Wifi startup bugfixes
// 3.0.3 Includes:
//  <W addr> command to write loco address and clear consist 
//  <R> command will allow for consist address
//  Startup commands implemented

#endif<|MERGE_RESOLUTION|>--- conflicted
+++ resolved
@@ -3,17 +3,12 @@
 
 #include "StringFormatter.h"
 
-
-<<<<<<< HEAD
-#define VERSION "4.2.62"
+#define VERSION "4.2.63"
+// 4.2.63 - completely new overcurrent detection
+//        - ESP32 protect from race in RMT code
 // 4.2.62 - Update IO_RotaryEncoder.h to ignore sending current position
 //        - Update IO_EXTurntable.h to remove forced I2C clock speed
 //        - Show device offline if EX-Turntable not connected
-=======
-#define VERSION "4.2.62pre3"
-// 4.2.62 - completely new overcurrent detection
-//        - ESP32 protect from race in RMT code
->>>>>>> 4192c1f5
 // 4.2.61 - MAX_CURRENT restriction (caps motor shield value)
 // 4.2.60 - Add mDNS capability to ESP32 for autodiscovery
 // 4.2.59 - Fix: AP SSID was DCC_ instead of DCCEX_
