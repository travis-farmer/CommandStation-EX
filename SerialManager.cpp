--- conflicted
+++ resolved
@@ -34,19 +34,12 @@
 } 
 
 void SerialManager::init() {
-<<<<<<< HEAD
-//  while (!Serial && millis() < 5000); // wait max 5s for Serial to start
 #if defined(ARDUINO_ARCH_SAMD)
   SerialUSB.begin(115200);
-  while (!SerialUSB); // PMA - temporary for debuggering purpoises
-=======
-  while (!Serial && millis() < 5000); // wait max 5s for Serial to start
-#if defined(ARDUINO_ARCH_SAMD)
-  SerialUSB.begin(115200);
->>>>>>> 44b21fd9
   new SerialManager(&SerialUSB);
 #else
   Serial.begin(115200);
+  while (!Serial && millis() < 5000); // wait max 5s for Serial to start
   new SerialManager(&Serial);
 #endif
 #ifdef SERIAL3_COMMANDS
