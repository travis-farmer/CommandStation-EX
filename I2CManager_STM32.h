--- conflicted
+++ resolved
@@ -212,13 +212,8 @@
     s->CR1 |= I2C_CR1_ACK;  // Enable the ACK
     s->CR1 |= I2C_CR1_START;  // Generate START
     // Send address with read flag (1) or'd in
-<<<<<<< HEAD
     s->DR = (deviceAddress << 1) | 1;  //  send the address
-    while (!(s->SR1 & (1<<1)));  // wait for ADDR bit to set
-=======
-    s->DR = (currentRequest->i2cAddress << 1) | 1;  //  send the address
     while (!(s->SR1 && I2C_SR1_ADDR));  // wait for ADDR bit to set
->>>>>>> fd07402a
     // Special case for 1 byte reads!
     if (bytesToReceive == 1)
     {
@@ -234,13 +229,8 @@
     s->CR1 |= I2C_CR1_ACK;  // Enable the ACK
     s->CR1 |= I2C_CR1_START;  // Generate START
     // Send address with write flag (0) or'd in
-<<<<<<< HEAD
     s->DR = (deviceAddress << 1) | 0;  //  send the address
-    while (!(s->SR1 & (1<<1)));  // wait for ADDR bit to set
-=======
-    s->DR = (currentRequest->i2cAddress << 1) | 0;  //  send the address
-    while (!(s->SR1 && (1<<1)));  // wait for ADDR bit to set
->>>>>>> fd07402a
+    while (!(s->SR1 && (1<<I2C_SR1_ADDR)));  // wait for ADDR bit to set
     temp = s->SR1 | s->SR2;  // read SR1 and SR2 to clear the ADDR bit
   }
 }
@@ -273,25 +263,14 @@
  ***************************************************************************/
 void I2CManagerClass::I2C_handleInterrupt() {
 
-<<<<<<< HEAD
-  if (!s) return;
-  
-  if (s->SR1 && (1<<9)) {
-=======
   if (s->SR1 && I2C_SR1_ARLO) {
->>>>>>> fd07402a
     // Arbitration lost, restart
     I2C_sendStart();   // Reinitiate request
   } else if (s->SR1 && I2C_SR1_BERR) {
     // Bus error
-<<<<<<< HEAD
     completionStatus = I2C_STATUS_BUS_ERROR;
     state = I2C_STATE_COMPLETED;
-  } else if (s->SR1 && (1<<7)) {
-=======
-    state = I2C_STATUS_BUS_ERROR;
-  } else if (s->SR1 && I2C_SR1_TXE) {
->>>>>>> fd07402a
+  } else if (s->SR1 && (1<<I2C_SR1_TXE)) {
     // Master write completed
     if (s->SR1 && (1<<10)) {
       // Nacked, send stop.
@@ -307,15 +286,9 @@
       // s->I2CM.ADDR.bit.ADDR = (deviceAddress << 1) | 1;
     } else {
       // Check both TxE/BTF == 1 before generating stop
-<<<<<<< HEAD
-      while (!(s->SR1 && (1<<7)));    // Check TxE
-      while (!(s->SR1 && (1<<2)));    // Check BTF
-      // No more data to send/receive. Initiate a STOP condition and finish
-=======
       while (!(s->SR1 && I2C_SR1_TXE));    // Check TxE
       while (!(s->SR1 && I2C_SR1_BTF));    // Check BTF
-      // No more data to send/receive. Initiate a STOP condition.
->>>>>>> fd07402a
+      // No more data to send/receive. Initiate a STOP condition and finish
       I2C_sendStop();
       state = I2C_STATE_COMPLETED;
     }
