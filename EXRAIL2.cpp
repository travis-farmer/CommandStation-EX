/*
 *  © 2021 Neil McKechnie
 *  © 2021-2023 Harald Barth
 *  © 2020-2023 Chris Harlow
 *  © 2022-2023 Colin Murdoch
 *  All rights reserved.
 *  
 *  This file is part of CommandStation-EX
 *
 *  This is free software: you can redistribute it and/or modify
 *  it under the terms of the GNU General Public License as published by
 *  the Free Software Foundation, either version 3 of the License, or
 *  (at your option) any later version.
 *
 *  It is distributed in the hope that it will be useful,
 *  but WITHOUT ANY WARRANTY; without even the implied warranty of
 *  MERCHANTABILITY or FITNESS FOR A PARTICULAR PURPOSE.  See the
 *  GNU General Public License for more details.
 *
 *  You should have received a copy of the GNU General Public License
 *  along with CommandStation.  If not, see <https://www.gnu.org/licenses/>.
 */

/* EXRAILPlus planned FEATURE additions
   F1. [DONE] DCC accessory packet opcodes (short and long form)
   F2. [DONE] ONAccessory catchers 
   F3. [DONE] Turnout descriptions for Withrottle
   F4. [DONE] Oled announcements (depends on HAL)
   F5. [DONE] Withrottle roster info
   F6. Multi-occupancy semaphore
   F7. [DONE see AUTOSTART] Self starting sequences
   F8. Park/unpark
   F9.  [DONE] Analog drive
   F10. [DONE] Alias anywhere
   F11. [DONE]EXRAIL/ENDEXRAIL unnecessary
   F12. [DONE] Allow guarded code (as effect of ALIAS anywhere)
   F13. [DONE] IFGTE/IFLT function  
  */
/* EXRAILPlus planned TRANSPARENT additions
   T1. [DONE] RAM based fast lookup for sequences ON* event catchers and signals.
   T2. Extend to >64k
  */

#include <Arduino.h>
#include "defines.h"
#include "EXRAIL2.h"
#include "DCC.h"
#include "DCCWaveform.h"
#include "DIAG.h"
#include "WiThrottle.h"
#include "DCCEXParser.h"
#include "Turnouts.h"
#include "CommandDistributor.h"
#include "TrackManager.h"
#include "Turntables.h"
#include "IODevice.h"

// Command parsing keywords
const int16_t HASH_KEYWORD_EXRAIL=15435;    
const int16_t HASH_KEYWORD_ON = 2657;
const int16_t HASH_KEYWORD_START=23232;
const int16_t HASH_KEYWORD_RESERVE=11392;
const int16_t HASH_KEYWORD_FREE=-23052;
const int16_t HASH_KEYWORD_LATCH=1618;  
const int16_t HASH_KEYWORD_UNLATCH=1353;
const int16_t HASH_KEYWORD_PAUSE=-4142;
const int16_t HASH_KEYWORD_RESUME=27609;
const int16_t HASH_KEYWORD_KILL=5218;
const int16_t HASH_KEYWORD_ALL=3457;
const int16_t HASH_KEYWORD_ROUTES=-3702;
const int16_t HASH_KEYWORD_RED=26099;
const int16_t HASH_KEYWORD_AMBER=18713;
const int16_t HASH_KEYWORD_GREEN=-31493;
const int16_t HASH_KEYWORD_S='S';
const int16_t HASH_KEYWORD_L='L';
const int16_t HASH_KEYWORD_E='E';

// One instance of RMFT clas is used for each "thread" in the automation.
// Each thread manages a loco on a journey through the layout, and/or may manage a scenery automation.
// The threads exist in a ring, each time through loop() the next thread in the ring is serviced.

// Statics 
const int16_t LOCO_ID_WAITING=-99; // waiting for loco id from prog track
int16_t RMFT2::progtrackLocoId;  // used for callback when detecting a loco on prog track
bool RMFT2::diag=false;      // <D EXRAIL ON>  
RMFT2 * RMFT2::loopTask=NULL; // loopTask contains the address of ONE of the tasks in a ring.
RMFT2 * RMFT2::pausingTask=NULL; // Task causing a PAUSE.
 // when pausingTask is set, that is the ONLY task that gets any service,
 // and all others will have their locos stopped, then resumed after the pausing task resumes.
byte RMFT2::flags[MAX_FLAGS];
Print * RMFT2::LCCSerial=0;
LookList *  RMFT2::sequenceLookup=NULL;
LookList *  RMFT2::onThrowLookup=NULL;
LookList *  RMFT2::onCloseLookup=NULL;
LookList *  RMFT2::onActivateLookup=NULL;
LookList *  RMFT2::onDeactivateLookup=NULL;
LookList *  RMFT2::onRedLookup=NULL;
LookList *  RMFT2::onAmberLookup=NULL;
LookList *  RMFT2::onGreenLookup=NULL;
LookList *  RMFT2::onChangeLookup=NULL;
LookList *  RMFT2::onClockLookup=NULL;
#ifndef IO_NO_HAL
LookList *  RMFT2::onRotateLookup=NULL;
#endif
LookList *  RMFT2::onOverloadLookup=NULL;

#define GET_OPCODE GETHIGHFLASH(RMFT2::RouteCode,progCounter)
#define SKIPOP progCounter+=3

// getOperand instance version, uses progCounter from instance.
uint16_t RMFT2::getOperand(byte n) {
  return getOperand(progCounter,n);
}

// getOperand static version, must be provided prog counter from loop etc.
uint16_t RMFT2::getOperand(int progCounter,byte n) {
  int offset=progCounter+1+(n*3);
  byte lsb=GETHIGHFLASH(RouteCode,offset);
  byte msb=GETHIGHFLASH(RouteCode,offset+1);
  return msb<<8|lsb;
}

LookList::LookList(int16_t size) {
  m_size=size;
  m_loaded=0;
  if (size) {
    m_lookupArray=new int16_t[size];
    m_resultArray=new int16_t[size];
  }
}

void LookList::add(int16_t lookup, int16_t result) {
  if (m_loaded==m_size) return; // and forget
  m_lookupArray[m_loaded]=lookup;
  m_resultArray[m_loaded]=result;
  m_loaded++;
}

int16_t LookList::find(int16_t value) {
  for (int16_t i=0;i<m_size;i++) {
    if (m_lookupArray[i]==value) return m_resultArray[i];
  }
  return -1;
}

LookList* RMFT2::LookListLoader(OPCODE op1, OPCODE op2, OPCODE op3) {
  int progCounter;
  int16_t count=0;
  // find size for list
  for (progCounter=0;; SKIPOP) {
    byte opcode=GET_OPCODE;
    if (opcode==OPCODE_ENDEXRAIL) break;
    if (opcode==op1 || opcode==op2 || opcode==op3) count++;
  }
  // create list 
  LookList* list=new LookList(count);
  if (count==0) return list;

  for (progCounter=0;; SKIPOP) {
    byte opcode=GET_OPCODE;
    if (opcode==OPCODE_ENDEXRAIL) break;
    if (opcode==op1 || opcode==op2 || opcode==op3)  list->add(getOperand(progCounter,0),progCounter);   
  }
  return list;
}

/* static */ void RMFT2::begin() {

  DIAG(F("EXRAIL RoutCode at =%P"),RouteCode);
    
  bool saved_diag=diag;
  diag=true;
  DCCEXParser::setRMFTFilter(RMFT2::ComandFilter);
  for (int f=0;f<MAX_FLAGS;f++) flags[f]=0;
  
  // create lookups
  sequenceLookup=LookListLoader(OPCODE_ROUTE, OPCODE_AUTOMATION,OPCODE_SEQUENCE);
  onThrowLookup=LookListLoader(OPCODE_ONTHROW);
  onCloseLookup=LookListLoader(OPCODE_ONCLOSE);
  onActivateLookup=LookListLoader(OPCODE_ONACTIVATE);
  onDeactivateLookup=LookListLoader(OPCODE_ONDEACTIVATE);
  onChangeLookup=LookListLoader(OPCODE_ONCHANGE);
  onClockLookup=LookListLoader(OPCODE_ONTIME);
#ifndef IO_NO_HAL
  onRotateLookup=LookListLoader(OPCODE_ONROTATE);
#endif
  onOverloadLookup=LookListLoader(OPCODE_ONOVERLOAD);
<<<<<<< HEAD
  // onLCCLookup is not the same so not loaded here. 
=======
>>>>>>> 7db4a957

  // Second pass startup, define any turnouts or servos, set signals red
  // add sequences onRoutines to the lookups
  if (compileFeatures & FEATURE_SIGNAL) {
    onRedLookup=LookListLoader(OPCODE_ONRED);
    onAmberLookup=LookListLoader(OPCODE_ONAMBER);
    onGreenLookup=LookListLoader(OPCODE_ONGREEN);
    for (int sigslot=0;;sigslot++) {
      VPIN sigid=GETHIGHFLASHW(RMFT2::SignalDefinitions,sigslot*8);
      if (sigid==0) break;  // end of signal list
      doSignal(sigid & SIGNAL_ID_MASK, SIGNAL_RED);
    }
  }


  int progCounter;
  for (progCounter=0;; SKIPOP){
    byte opcode=GET_OPCODE;
    if (opcode==OPCODE_ENDEXRAIL) break;
    VPIN operand=getOperand(progCounter,0);
    
    switch (opcode) {
    case OPCODE_AT:
    case OPCODE_ATTIMEOUT2:
    case OPCODE_AFTER:
    case OPCODE_AFTEROVERLOAD:
    case OPCODE_IF:
    case OPCODE_IFNOT: {
      int16_t pin = (int16_t)operand;
      if (pin<0) pin = -pin;
      DIAG(F("EXRAIL input VPIN %u"),pin);
      IODevice::configureInput((VPIN)pin,true);
      break;
    }

    case OPCODE_ATGTE:
    case OPCODE_ATLT:
    case OPCODE_IFGTE:
    case OPCODE_IFLT:
    case OPCODE_DRIVE: {
      DIAG(F("EXRAIL analog input VPIN %u"),(VPIN)operand);
      IODevice::configureAnalogIn((VPIN)operand);
      break;
    }

    case OPCODE_TURNOUT: {
      VPIN id=operand;
      int addr=getOperand(progCounter,1);
      byte subAddr=getOperand(progCounter,2);
      setTurnoutHiddenState(DCCTurnout::create(id,addr,subAddr));
      break;
    }

    case OPCODE_SERVOTURNOUT: {
      VPIN id=operand;
      VPIN pin=getOperand(progCounter,1);
      int activeAngle=getOperand(progCounter,2);
      int inactiveAngle=getOperand(progCounter,3);
      int profile=getOperand(progCounter,4);
      setTurnoutHiddenState(ServoTurnout::create(id,pin,activeAngle,inactiveAngle,profile));
      break;
    }

    case OPCODE_PINTURNOUT: {
      VPIN id=operand;
      VPIN pin=getOperand(progCounter,1);
      setTurnoutHiddenState(VpinTurnout::create(id,pin));
      break;
    }

#ifndef IO_NO_HAL
    case OPCODE_DCCTURNTABLE: {
      VPIN id=operand;
      int home=getOperand(progCounter,1);
      setTurntableHiddenState(DCCTurntable::create(id));
      Turntable *tto=Turntable::get(id);
      tto->addPosition(0,0,home);
      break;
    }

    case OPCODE_EXTTTURNTABLE: {
      VPIN id=operand;
      VPIN pin=getOperand(progCounter,1);
      int home=getOperand(progCounter,3);
      setTurntableHiddenState(EXTTTurntable::create(id,pin));
      Turntable *tto=Turntable::get(id);
      tto->addPosition(0,0,home);
      break;
    }

    case OPCODE_TTADDPOSITION: {
      VPIN id=operand;
      int position=getOperand(progCounter,1);
      int value=getOperand(progCounter,2);
      int angle=getOperand(progCounter,3);
      Turntable *tto=Turntable::get(id);
      tto->addPosition(position,value,angle);
      break;
    }
#endif

    case OPCODE_AUTOSTART:
      // automatically create a task from here at startup.
      // Removed if (progCounter>0) check 4.2.31 because 
      // default start it top of file is now removed. .   
      new RMFT2(progCounter);
      break;
      
    default: // Ignore
      break;
    }
  }
  SKIPOP; // include ENDROUTES opcode

  DIAG(F("EXRAIL %db, fl=%d"),progCounter,MAX_FLAGS);

  // Removed for 4.2.31  new RMFT2(0); // add the startup route
  diag=saved_diag;
}

void RMFT2::setTurnoutHiddenState(Turnout * t) {
  // turnout descriptions are in low flash F strings 
  t->setHidden(GETFLASH(getTurnoutDescription(t->getId()))==0x01);     
}

#ifndef IO_NO_HAL
void RMFT2::setTurntableHiddenState(Turntable * tto) {
  tto->setHidden(GETFLASH(getTurntableDescription(tto->getId()))==0x01);
}
#endif

char RMFT2::getRouteType(int16_t id) {
  for (int16_t i=0;;i+=2) {
    int16_t rid= GETHIGHFLASHW(routeIdList,i);
    if (rid==INT16_MAX) break;
    if (rid==id) return 'R';
  }
  for (int16_t i=0;;i+=2) {
    int16_t rid= GETHIGHFLASHW(automationIdList,i);
    if (rid==INT16_MAX) break;
    if (rid==id) return 'A';
  }
  return 'X';
}

// This filter intercepts <> commands to do the following:
// - Implement RMFT specific commands/diagnostics
// - Reject/modify JMRI commands that would interfere with RMFT processing
void RMFT2::ComandFilter(Print * stream, byte & opcode, byte & paramCount, int16_t p[]) {
  (void)stream; // avoid compiler warning if we don't access this parameter
  bool reject=false;
  switch(opcode) {
    
  case 'D':
    if (p[0]==HASH_KEYWORD_EXRAIL) { // <D EXRAIL ON/OFF>
      diag = paramCount==2 && (p[1]==HASH_KEYWORD_ON || p[1]==1);
      opcode=0;
    }
        break;
	

  case '/':  // New EXRAIL command
    reject=!parseSlash(stream,paramCount,p);
    opcode=0;
    break;

  case 'L':
    if (compileFeatures & FEATURE_LCC) { 
      // This entire code block is compiled out if LLC macros not used 
    if (paramCount==0) {  //<L>  LCC adapter introducing self
      LCCSerial=stream;   // now we know where to send events we raise

      // loop through all possible sent events 
      for (int progCounter=0;; SKIPOP) {
        byte opcode=GET_OPCODE;
        if (opcode==OPCODE_ENDEXRAIL) break;
        if (opcode==OPCODE_LCC)  StringFormatter::send(stream,F("<LS x%h>\n"),getOperand(progCounter,0));   
        if (opcode==OPCODE_LCCX) { // long form LCC
           StringFormatter::send(stream,F("<LS x%h%h%h%h>\n"),
                 getOperand(progCounter,1),
                 getOperand(progCounter,2),
                 getOperand(progCounter,3),
                 getOperand(progCounter,0)
                 );        
        }}
      
      // we stream the hex events we wish to listen to
      // and at the same time build the event index looku.
      
      
      int eventIndex=0;
      for (int progCounter=0;; SKIPOP) {
        byte opcode=GET_OPCODE;
        if (opcode==OPCODE_ENDEXRAIL) break;
        if (opcode==OPCODE_ONLCC) {
           onLCCLookup[eventIndex]=progCounter; // TODO skip...
           StringFormatter::send(stream,F("<LL %d x%h%h%h:%h>\n"),
                 eventIndex,
                 getOperand(progCounter,1),
                 getOperand(progCounter,2),
                 getOperand(progCounter,3),
                 getOperand(progCounter,0)
                 );   
           eventIndex++;      
        }
      }
      StringFormatter::send(stream,F("<LR>\n")); // Ready to rumble
      opcode=0;
      break;
    }
    if (paramCount==1) {  // <L eventid> LCC event arrived from adapter
        int16_t eventid=p[0];
        reject=eventid<0 || eventid>=countLCCLookup;
        if (!reject)  startNonRecursiveTask(F("LCC"),eventid,onLCCLookup[eventid]);
        opcode=0;
    }
    }
    break; 

  default:  // other commands pass through
    break;
  }
  if (reject) {
    opcode=0;
    StringFormatter::send(stream,F("<X>\n"));
  }
}

bool RMFT2::parseSlash(Print * stream, byte & paramCount, int16_t p[]) {

  if (paramCount==0) { // STATUS
    StringFormatter::send(stream, F("<* EXRAIL STATUS"));
    RMFT2 * task=loopTask;
    while(task) {
      StringFormatter::send(stream,F("\nID=%d,PC=%d,LOCO=%d%c,SPEED=%d%c"),
			    (int)(task->taskId),task->progCounter,task->loco,
			    task->invert?'I':' ',
			    task->speedo,
			    task->forward?'F':'R'
			    );
      task=task->next;
      if (task==loopTask) break;
    }
    // Now stream the flags
    for (int id=0;id<MAX_FLAGS; id++) {
      byte flag=flags[id];
      if (flag & ~TASK_FLAG & ~SIGNAL_MASK) { // not interested in TASK_FLAG only. Already shown above
	      StringFormatter::send(stream,F("\nflags[%d] "),id);
	      if (flag & SECTION_FLAG) StringFormatter::send(stream,F(" RESERVED"));
	      if (flag & LATCH_FLAG) StringFormatter::send(stream,F(" LATCHED"));
      }
    }

    if (compileFeatures & FEATURE_SIGNAL) {
      // do the signals
      // flags[n] represents the state of the nth signal in the table 
      for (int sigslot=0;;sigslot++) {
        VPIN sigid=GETHIGHFLASHW(RMFT2::SignalDefinitions,sigslot*8);
        if (sigid==0) break; // end of signal list 
        byte flag=flags[sigslot] & SIGNAL_MASK; // obtain signal flags for this id
        StringFormatter::send(stream,F("\n%S[%d]"), 
          (flag == SIGNAL_RED)? F("RED") : (flag==SIGNAL_GREEN) ? F("GREEN") : F("AMBER"),
          sigid & SIGNAL_ID_MASK); 
      } 
    }
    StringFormatter::send(stream,F(" *>\n"));
    return true;
  }
  switch (p[0]) {
  case HASH_KEYWORD_PAUSE: // </ PAUSE>
    if (paramCount!=1) return false;
    DCC::setThrottle(0,1,true);  // pause all locos on the track
    pausingTask=(RMFT2 *)1; // Impossible task address
    return true;
    
  case HASH_KEYWORD_RESUME: // </ RESUME>
    if (paramCount!=1) return false;
    pausingTask=NULL;
    {
      RMFT2 * task=loopTask;
      while(task) {
	if (task->loco) task->driveLoco(task->speedo);
	task=task->next;
	if (task==loopTask) break;
      }
    }
    return true;
    
    
  case HASH_KEYWORD_START: // </ START [cab] route >
    if (paramCount<2 || paramCount>3) return false;
    {
      int route=(paramCount==2) ? p[1] : p[2];
      uint16_t cab=(paramCount==2)? 0 : p[1];
      int pc=sequenceLookup->find(route);
      if (pc<0) return false;
      RMFT2* task=new RMFT2(pc);
      task->loco=cab;
    }
    return true;
    
  default:
    break;
  }

  // check KILL ALL here, otherwise the next validation confuses ALL with a flag  
  if (p[0]==HASH_KEYWORD_KILL && p[1]==HASH_KEYWORD_ALL) {
    while (loopTask) loopTask->kill(F("KILL ALL")); // destructor changes loopTask
    return true;   
  }

  // all other / commands take 1 parameter
  if (paramCount!=2 ) return false;
  
  switch (p[0]) {
  case HASH_KEYWORD_KILL: // Kill taskid|ALL
    {
    if ( p[1]<0  || p[1]>=MAX_FLAGS) return false;
    RMFT2 * task=loopTask;
      while(task) {
	      if (task->taskId==p[1]) {
	        task->kill(F("KILL"));
	        return  true;
	      }
	      task=task->next;
	      if (task==loopTask) break;
      }
    }
    return false;
    
  case HASH_KEYWORD_RESERVE:  // force reserve a section
    return setFlag(p[1],SECTION_FLAG);
    
  case HASH_KEYWORD_FREE:  // force free a section
    return setFlag(p[1],0,SECTION_FLAG);
    
  case HASH_KEYWORD_LATCH:
    return setFlag(p[1], LATCH_FLAG);
    
  case HASH_KEYWORD_UNLATCH:
    return setFlag(p[1], 0, LATCH_FLAG);
 
  case HASH_KEYWORD_RED:
    doSignal(p[1],SIGNAL_RED);
    return true;
 
  case HASH_KEYWORD_AMBER:
    doSignal(p[1],SIGNAL_AMBER);
    return true;
 
  case HASH_KEYWORD_GREEN:
    doSignal(p[1],SIGNAL_GREEN);
    return true;
    
  default:
    return false;
  }
}


// This emits Routes and Automations to Withrottle
// Automations are given a state to set the button to "handoff" which implies
// handing over the loco to the automation.
// Routes are given "Set" buttons and do not cause the loco to be handed over.



RMFT2::RMFT2(int progCtr) {
  progCounter=progCtr;

  // get an unused  task id from the flags table
  taskId=255; // in case of overflow
  for (int f=0;f<MAX_FLAGS;f++) {
    if (!getFlag(f,TASK_FLAG)) {
      taskId=f;
      setFlag(f, TASK_FLAG);
      break;
    }
  }
  delayTime=0;
  loco=0;
  speedo=0;
  forward=true;
  invert=false;
  timeoutFlag=false;
  stackDepth=0;
  onEventStartPosition=-1; // Not handling an ONxxx 

  // chain into ring of RMFTs
  if (loopTask==NULL) {
    loopTask=this;
    next=this;
  } else {
    next=loopTask->next;
    loopTask->next=this;
  }
}


RMFT2::~RMFT2() {
  driveLoco(1); // ESTOP my loco if any
  setFlag(taskId,0,TASK_FLAG); // we are no longer using this id
  if (next==this)
    loopTask=NULL;
  else
    for (RMFT2* ring=next;;ring=ring->next)
      if (ring->next == this) {
	ring->next=next;
	loopTask=next;
	break;
      }
}

void RMFT2::createNewTask(int route, uint16_t cab) {
      int pc=sequenceLookup->find(route);
      if (pc<0) return;
      RMFT2* task=new RMFT2(pc);
      task->loco=cab;
}

void RMFT2::driveLoco(byte speed) {
  if (loco<=0) return;  // Prevent broadcast!
  if (diag) DIAG(F("EXRAIL drive %d %d %d"),loco,speed,forward^invert);
 /* TODO.....
 power on appropriate track if DC or main if dcc
  if (TrackManager::getMainPowerMode()==POWERMODE::OFF) {
    TrackManager::setMainPower(POWERMODE::ON);
    CommandDistributor::broadcastPower();
  }
  **********/

  DCC::setThrottle(loco,speed, forward^invert);
  speedo=speed;
}

bool RMFT2::readSensor(uint16_t sensorId) {
  // Exrail operands are unsigned but we need the signed version as inserted by the macros.
  int16_t sId=(int16_t) sensorId;

  VPIN vpin=abs(sId);
  if (getFlag(vpin,LATCH_FLAG)) return true; // latched on
  
  // negative sensorIds invert the logic (e.g. for a break-beam sensor which goes OFF when detecting)
  bool s= IODevice::read(vpin) ^ (sId<0);
  if (s && diag) DIAG(F("EXRAIL Sensor %d hit"),sId);
  return s;
}

// This skips to the end of an if block, or to the ELSE within it.
bool RMFT2::skipIfBlock() {
  // returns false if killed
  short nest = 1;
  while (nest > 0) {
    SKIPOP;
    byte opcode =  GET_OPCODE;
    // all other IF type commands increase the nesting level
    if (opcode>IF_TYPE_OPCODES) nest++;
    else switch(opcode) {
      case OPCODE_ENDEXRAIL:
        kill(F("missing ENDIF"), nest);
        return false;
    
      case OPCODE_ENDIF:
        nest--;
        break;
    
      case OPCODE_ELSE:
        // if nest==1 then this is the ELSE for the IF we are skipping
        if (nest==1) nest=0; // cause loop exit and return after ELSE
        break;
    default:
      break;
    }
  }
  return true;
}



/* static */ void RMFT2::readLocoCallback(int16_t cv) {
  if (cv & LONG_ADDR_MARKER) {               // maker bit indicates long addr
    progtrackLocoId = cv ^ LONG_ADDR_MARKER; // remove marker bit to get real long addr
    if (progtrackLocoId <= HIGHEST_SHORT_ADDR ) {     // out of range for long addr
      DIAG(F("Long addr %d <= %d unsupported\n"), progtrackLocoId, HIGHEST_SHORT_ADDR);
      progtrackLocoId = -1;
    }
  } else {
    progtrackLocoId=cv;
  }
}

void RMFT2::loop() {

  // Round Robin call to a RMFT task each time
  if (loopTask==NULL) return;
  loopTask=loopTask->next;
  if (pausingTask==NULL || pausingTask==loopTask) loopTask->loop2();
}


void RMFT2::loop2() {
  if (delayTime!=0 && millis()-delayStart < delayTime) return;

  byte opcode = GET_OPCODE;
  int16_t operand =  getOperand(0);

  // skipIf will get set to indicate a failing IF condition 
  bool skipIf=false; 

  // if (diag) DIAG(F("RMFT2 %d %d"),opcode,operand);
  // Attention: Returning from this switch leaves the program counter unchanged.
  //            This is used for unfinished waits for timers or sensors.
  //            Breaking from this switch will step to the next step in the route.
  switch ((OPCODE)opcode) {

  case OPCODE_THROW:
    Turnout::setClosed(operand, false);
    break;
    
  case OPCODE_CLOSE:
    Turnout::setClosed(operand, true);
    break;

#ifndef IO_NO_HAL
  case OPCODE_ROTATE:
    uint8_t activity;
    activity=getOperand(2);
    Turntable::setPosition(operand,getOperand(1),activity);
    break;
#endif

  case OPCODE_REV:
    forward = false;
    driveLoco(operand);
    break;
    
  case OPCODE_FWD:
      forward = true;
      driveLoco(operand);
      break;
      
  case OPCODE_SPEED:
    forward=DCC::getThrottleDirection(loco)^invert;
    driveLoco(operand);
    break;
    
  case OPCODE_FORGET:
    if (loco!=0) {
      DCC::forgetLoco(loco);
      loco=0; 
    } 
    break;

  case OPCODE_INVERT_DIRECTION:
    invert= !invert;
    driveLoco(speedo);
    break;
    
  case OPCODE_RESERVE:
    if (getFlag(operand,SECTION_FLAG)) {
      driveLoco(0);
      delayMe(500);
      return;
    }
    setFlag(operand,SECTION_FLAG);
    break;
    
  case OPCODE_FREE:
    setFlag(operand,0,SECTION_FLAG);
    break;
    
  case OPCODE_AT:
    timeoutFlag=false;
    if (readSensor(operand)) break;
    delayMe(50);
    return;
    
  case OPCODE_ATGTE: // wait for analog sensor>= value
    timeoutFlag=false;
    if (IODevice::readAnalogue(operand) >= (int)(getOperand(1))) break;
    delayMe(50);
    return;
    
  case OPCODE_ATLT: // wait for analog sensor < value
    timeoutFlag=false;
    if (IODevice::readAnalogue(operand) < (int)(getOperand(1))) break;
    delayMe(50);
    return;
      
  case OPCODE_ATTIMEOUT1:   // ATTIMEOUT(vpin,timeout) part 1
    timeoutStart=millis();
    timeoutFlag=false;
    break;
    
  case OPCODE_ATTIMEOUT2:
    if (readSensor(operand)) break; // success without timeout
    if (millis()-timeoutStart > 100*getOperand(1)) {
      timeoutFlag=true;
      break; // and drop through
    }
    delayMe(50);
    return;
    
  case OPCODE_IFTIMEOUT: // do next operand if timeout flag set
    skipIf=!timeoutFlag;
    break;
    
  case OPCODE_AFTER: // waits for sensor to hit and then remain off for 0.5 seconds. (must come after an AT operation)
    if (readSensor(operand)) {
      // reset timer to half a second and keep waiting
      waitAfter=millis();
      delayMe(50);
      return;
    }
    if (millis()-waitAfter < 500 ) return;
    break;

  case OPCODE_AFTEROVERLOAD: // waits for the power to be turned back on - either by power routine or button
    if (!TrackManager::isPowerOn(operand)) {
      // reset timer to half a second and keep waiting
      waitAfter=millis();
      delayMe(50);
      return;
    }
    if (millis()-waitAfter < 500 ) return;
    break;

  case OPCODE_LATCH:
    setFlag(operand,LATCH_FLAG);
    break;
    
  case OPCODE_UNLATCH:
    setFlag(operand,0,LATCH_FLAG);
    break;

  case OPCODE_SET:
    IODevice::write(operand,true);
    break;
    
  case OPCODE_RESET:
    IODevice::write(operand,false);
    break;
    
  case OPCODE_PAUSE:
    DCC::setThrottle(0,1,true);  // pause all locos on the track
    pausingTask=this;
    break;

  case OPCODE_POM:
    if (loco) DCC::writeCVByteMain(loco, operand, getOperand(1));
    break;

  case OPCODE_POWEROFF:
    TrackManager::setPower(POWERMODE::OFF);
    TrackManager::setJoin(false);
    CommandDistributor::broadcastPower();
    break;
  
  case OPCODE_SET_POWER:
      // operand is TRACK_POWER , trackid
        //byte thistrack=getOperand(1);
        switch (operand) {
          case TRACK_POWER_0:
            TrackManager::setTrackPower(TrackManager::isProg(getOperand(1)), false, POWERMODE::OFF, getOperand(1));
          break;
          case TRACK_POWER_1:
            TrackManager::setTrackPower(TrackManager::isProg(getOperand(1)), false, POWERMODE::ON, getOperand(1));
          break;
        }

    break;

  case OPCODE_SET_TRACK:
      // operand is trackmode<<8 | track id
      // If DC/DCX use  my loco for DC address 
      {
        TRACK_MODE mode = (TRACK_MODE)(operand>>8);
        int16_t cab=(mode==TRACK_MODE_DC || mode==TRACK_MODE_DCX) ? loco : 0;
        TrackManager::setTrackMode(operand & 0x0F, mode, cab);
      }
      break; 

  case OPCODE_RESUME:
    pausingTask=NULL;
    driveLoco(speedo);
    for (RMFT2 * t=next; t!=this;t=t->next) if (t->loco >0) t->driveLoco(t->speedo);
    break;
    
  case OPCODE_IF: // do next operand if sensor set
    skipIf=!readSensor(operand);
    break;
    
  case OPCODE_ELSE: // skip to matching ENDIF
    skipIf=true;
    break;
    
  case OPCODE_IFGTE: // do next operand if sensor>= value
    skipIf=IODevice::readAnalogue(operand)<(int)(getOperand(1));
    break;
    
  case OPCODE_IFLT: // do next operand if sensor< value
    skipIf=IODevice::readAnalogue(operand)>=(int)(getOperand(1));
    break;
    
  case OPCODE_IFLOCO: // do if the loco is the active one
    skipIf=loco!=(uint16_t)operand; // bad luck if someone enters negative loco numbers into EXRAIL
    break;

  case OPCODE_IFNOT: // do next operand if sensor not set
    skipIf=readSensor(operand);
    break;

  case OPCODE_IFRE: // do next operand if rotary encoder != position
    skipIf=IODevice::readAnalogue(operand)!=(int)(getOperand(1));
    break;
    
  case OPCODE_IFRANDOM: // do block on random percentage
    skipIf=(uint8_t)micros() >= operand * 255/100;
    break;
    
  case OPCODE_IFRESERVE: // do block if we successfully RERSERVE
    if (!getFlag(operand,SECTION_FLAG)) setFlag(operand,SECTION_FLAG);
    else skipIf=true;
    break;
    
  case OPCODE_IFRED: // do block if signal as expected
    skipIf=!isSignal(operand,SIGNAL_RED);
    break;
    
  case OPCODE_IFAMBER: // do block if signal as expected
    skipIf=!isSignal(operand,SIGNAL_AMBER);
    break;
    
  case OPCODE_IFGREEN: // do block if signal as expected
    skipIf=!isSignal(operand,SIGNAL_GREEN);
    break;
    
  case OPCODE_IFTHROWN:
    skipIf=Turnout::isClosed(operand);
    break;
    
  case OPCODE_IFCLOSED:
    skipIf=Turnout::isThrown(operand);
    break;

#ifndef IO_NO_HAL
  case OPCODE_IFTTPOSITION: // do block if turntable at this position
    skipIf=Turntable::getPosition(operand)!=(int)getOperand(1);
    break;
#endif

  case OPCODE_ENDIF:
    break;
    
  case OPCODE_DELAYMS:
    delayMe(operand);
    break;
    
  case OPCODE_DELAY:
    delayMe(operand*100L);
    break;
    
  case OPCODE_DELAYMINS:
    delayMe(operand*60L*1000L);
    break;
    
  case OPCODE_RANDWAIT:
    delayMe(operand==0 ? 0 : (micros()%operand) *100L);
    break;
    
  case OPCODE_RED:
    doSignal(operand,SIGNAL_RED);
    break;
    
  case OPCODE_AMBER:
    doSignal(operand,SIGNAL_AMBER);
    break;
    
  case OPCODE_GREEN:
    doSignal(operand,SIGNAL_GREEN);
    break;
    
  case OPCODE_FON:
    if (loco) DCC::setFn(loco,operand,true);
    break;

  case OPCODE_FOFF:
    if (loco) DCC::setFn(loco,operand,false);
    break;
    
  case OPCODE_DRIVE:
    {
      byte analogSpeed=IODevice::readAnalogue(operand) *127 / 1024;
      if (speedo!=analogSpeed) driveLoco(analogSpeed);
      break;
    }
    
  case OPCODE_XFON:
    DCC::setFn(operand,getOperand(1),true);
    break;
    
  case OPCODE_XFOFF:
    DCC::setFn(operand,getOperand(1),false);
    break;
    
  case OPCODE_DCCACTIVATE: {
    // operand is address<<3 | subaddr<<1 | active
    int16_t addr=operand>>3;
    int16_t subaddr=(operand>>1) & 0x03;
    bool active=operand & 0x01;
    DCC::setAccessory(addr,subaddr,active);
    break;
  }
    
  case OPCODE_FOLLOW:
    progCounter=sequenceLookup->find(operand);
    if (progCounter<0) kill(F("FOLLOW unknown"), operand);
    return;
    
  case OPCODE_CALL:
    if (stackDepth==MAX_STACK_DEPTH) {
      kill(F("CALL stack"), stackDepth);
      return;
    }
    callStack[stackDepth++]=progCounter+3;
    progCounter=sequenceLookup->find(operand);
    if (progCounter<0) kill(F("CALL unknown"),operand);
    return;
    
  case OPCODE_RETURN:
    if (stackDepth==0) {
      kill(F("RETURN stack"));
      return;
    }
    progCounter=callStack[--stackDepth];
    return;
    
  case OPCODE_ENDTASK:
  case OPCODE_ENDEXRAIL:
    kill();
    return;

  case OPCODE_KILLALL:
    while(loopTask) loopTask->kill(F("KILLALL"));
    return;

#ifndef DISABLE_PROG
  case OPCODE_JOIN:
    TrackManager::setPower(POWERMODE::ON);
    TrackManager::setJoin(true);
    CommandDistributor::broadcastPower();
    break;

  case OPCODE_UNJOIN:
    TrackManager::setJoin(false);
    CommandDistributor::broadcastPower();
    break;

  case OPCODE_READ_LOCO1: // READ_LOCO is implemented as 2 separate opcodes
    progtrackLocoId=LOCO_ID_WAITING;  // Nothing found yet
    DCC::getLocoId(readLocoCallback);
    break;
    
  case OPCODE_READ_LOCO2:
    if (progtrackLocoId==LOCO_ID_WAITING) {
      delayMe(100);
      return; // still waiting for callback
    }
    if (progtrackLocoId<0) {
      kill(F("No Loco Found"),progtrackLocoId);
      return; // still waiting for callback
    }
    
    loco=progtrackLocoId;
    speedo=0;
    forward=true;
    invert=false;
    break;
#endif

  case OPCODE_POWERON:
    TrackManager::setMainPower(POWERMODE::ON);
    TrackManager::setJoin(false);
    CommandDistributor::broadcastPower();
    break;
    
  case OPCODE_START:
    {
      int newPc=sequenceLookup->find(operand);
      if (newPc<0) break;
      new RMFT2(newPc);
    }
    break;
    
  case OPCODE_SENDLOCO:  // cab, route
    {
      int newPc=sequenceLookup->find(getOperand(1));
      if (newPc<0) break;
      RMFT2* newtask=new RMFT2(newPc); // create new task
      newtask->loco=operand;
    }
    break;
    
  case OPCODE_SETLOCO:
    {
      loco=operand;
      speedo=0;
      forward=true;
      invert=false;
    }
    break;

  case OPCODE_LCC:  // short form LCC
      if ((compileFeatures & FEATURE_LCC) && LCCSerial) 
          StringFormatter::send(LCCSerial,F("<L x%h>"),(uint16_t)operand);
       break; 

  case OPCODE_LCCX: // long form LCC
       if ((compileFeatures & FEATURE_LCC) && LCCSerial)
            StringFormatter::send(LCCSerial,F("<L x%h%h%h%h>\n"),
                 getOperand(progCounter,1),
                 getOperand(progCounter,2),
                 getOperand(progCounter,3),
                 getOperand(progCounter,0)
                 );    
        break;  
    
  case OPCODE_SERVO: // OPCODE_SERVO,V(vpin),OPCODE_PAD,V(position),OPCODE_PAD,V(profile),OPCODE_PAD,V(duration)
    IODevice::writeAnalogue(operand,getOperand(1),getOperand(2),getOperand(3));
    break;
    
  case OPCODE_WAITFOR: // OPCODE_SERVO,V(pin)
    if (IODevice::isBusy(operand)) {
      delayMe(100);
      return;
    }
    break;

#ifndef IO_NO_HAL
  case OPCODE_WAITFORTT:  // OPCODE_WAITFOR,V(turntable_id)
    if (Turntable::ttMoving(operand)) {
      delayMe(100);
      return;
    }
    break;
#endif

  case OPCODE_PRINT:
    printMessage(operand);
    break;
    
  case OPCODE_ROUTE:
  case OPCODE_AUTOMATION:
  case OPCODE_SEQUENCE:
    if (diag) DIAG(F("EXRAIL begin(%d)"),operand);
    break;
    
  case OPCODE_AUTOSTART: // Handled only during begin process
  case OPCODE_PAD: // Just a padding for previous opcode needing >1 operand byte.
  case OPCODE_TURNOUT: // Turnout definition ignored at runtime
  case OPCODE_SERVOTURNOUT: // Turnout definition ignored at runtime
  case OPCODE_PINTURNOUT: // Turnout definition ignored at runtime
  case OPCODE_ONCLOSE: // Turnout event catchers ignored here
  case OPCODE_ONLCC:   // LCC event catchers ignored here 
  case OPCODE_ONTHROW:
  case OPCODE_ONACTIVATE: // Activate event catchers ignored here
  case OPCODE_ONDEACTIVATE:
  case OPCODE_ONRED:
  case OPCODE_ONAMBER:
  case OPCODE_ONGREEN:
  case OPCODE_ONCHANGE:
  case OPCODE_ONTIME:
#ifndef IO_NO_HAL
  case OPCODE_DCCTURNTABLE: // Turntable definition ignored at runtime
  case OPCODE_EXTTTURNTABLE:  // Turntable definition ignored at runtime
  case OPCODE_TTADDPOSITION:  // Turntable position definition ignored at runtime
  case OPCODE_ONROTATE:
#endif
  case OPCODE_ONOVERLOAD:
  
    break;
    
  default:
    kill(F("INVOP"),operand);
  }
  // Falling out of the switch means move on to the next opcode
  // but if we are skipping a false IF or else
  if (skipIf)  if (!skipIfBlock()) return;
  SKIPOP;
}

void RMFT2::delayMe(long delay) {
  delayTime=delay;
  delayStart=millis();
}

bool RMFT2::setFlag(VPIN id,byte onMask, byte offMask) {
   if (FLAGOVERFLOW(id)) return false; // Outside range limit
   byte f=flags[id];
   f &= ~offMask;
   f |= onMask;
   flags[id]=f;
   return true;
}

bool RMFT2::getFlag(VPIN id,byte mask) {
  if (FLAGOVERFLOW(id)) return 0; // Outside range limit
  return flags[id]&mask;
}

void RMFT2::kill(const FSH * reason, int operand) {
  if (reason) DIAG(F("EXRAIL ERROR pc=%d, cab=%d, %S %d"), progCounter,loco, reason, operand);
  else if (diag) DIAG(F("ENDTASK at pc=%d"), progCounter);
  delete this;
}

int16_t RMFT2::getSignalSlot(int16_t id) {
  for (int sigslot=0;;sigslot++) {
      int16_t sigid=GETHIGHFLASHW(RMFT2::SignalDefinitions,sigslot*8);
      if (sigid==0) { // end of signal list 
        DIAG(F("EXRAIL Signal %d not defined"), id);
        return -1;
      }
      // sigid is the signal id used in RED/AMBER/GREEN macro
      // for a LED signal it will be same as redpin
      // but for a servo signal it will also have SERVO_SIGNAL_FLAG set. 

      if ((sigid & SIGNAL_ID_MASK)!= id) continue; // keep looking
      return sigslot; // relative slot in signals table
  }  
}

/* static */ void RMFT2::doSignal(int16_t id,char rag) {
  if (!(compileFeatures & FEATURE_SIGNAL)) return; // dont compile code below
  if (diag) DIAG(F(" doSignal %d %x"),id,rag);
  
  // Schedule any event handler for this signal change.
  // Thjis will work even without a signal definition. 
  if (rag==SIGNAL_RED) handleEvent(F("RED"),onRedLookup,id);
  else if (rag==SIGNAL_GREEN) handleEvent(F("GREEN"), onGreenLookup,id);
  else handleEvent(F("AMBER"), onAmberLookup,id);
  
  int16_t sigslot=getSignalSlot(id);
  if (sigslot<0) return; 
  
  // keep track of signal state 
  setFlag(sigslot,rag,SIGNAL_MASK);
 
  // Correct signal definition found, get the rag values
  int16_t sigpos=sigslot*8; 
  VPIN sigid=GETHIGHFLASHW(RMFT2::SignalDefinitions,sigpos);
  VPIN redpin=GETHIGHFLASHW(RMFT2::SignalDefinitions,sigpos+2);
  VPIN amberpin=GETHIGHFLASHW(RMFT2::SignalDefinitions,sigpos+4);
  VPIN greenpin=GETHIGHFLASHW(RMFT2::SignalDefinitions,sigpos+6);
  if (diag) DIAG(F("signal %d %d %d %d %d"),sigid,id,redpin,amberpin,greenpin);

  VPIN sigtype=sigid & ~SIGNAL_ID_MASK;

  if (sigtype == SERVO_SIGNAL_FLAG) {
    // A servo signal, the pin numbers are actually servo positions
    // Note, setting a signal to a zero position has no effect.
    int16_t servopos= rag==SIGNAL_RED? redpin: (rag==SIGNAL_GREEN? greenpin : amberpin);
    if (diag) DIAG(F("sigA %d %d"),id,servopos);
    if  (servopos!=0) IODevice::writeAnalogue(id,servopos,PCA9685::Bounce);
    return;  
  }

  
  if (sigtype== DCC_SIGNAL_FLAG) {
    // redpin,amberpin are the DCC addr,subaddr 
    DCC::setAccessory(redpin,amberpin, rag!=SIGNAL_RED);
    return; 
  }

  // LED or similar 3 pin signal, (all pins zero would be a virtual signal)
  // If amberpin is zero, synthesise amber from red+green
  const byte SIMAMBER=0x00;
  if (rag==SIGNAL_AMBER && (amberpin==0)) rag=SIMAMBER; // special case this func only
   
  // Manage invert (HIGH on) pins
  bool aHigh=sigid & ACTIVE_HIGH_SIGNAL_FLAG;
      
  // set the three pins 
  if (redpin) {
    bool redval=(rag==SIGNAL_RED || rag==SIMAMBER);
    if (!aHigh) redval=!redval;
    IODevice::write(redpin,redval);
  }
  if (amberpin) {
    bool amberval=(rag==SIGNAL_AMBER);
    if (!aHigh) amberval=!amberval;
    IODevice::write(amberpin,amberval);
  }
  if (greenpin) {
    bool greenval=(rag==SIGNAL_GREEN || rag==SIMAMBER);
    if (!aHigh) greenval=!greenval;
    IODevice::write(greenpin,greenval);
  }
}

/* static */ bool RMFT2::isSignal(int16_t id,char rag) {
  if (!(compileFeatures & FEATURE_SIGNAL)) return false; 
  int16_t sigslot=getSignalSlot(id);
  if (sigslot<0) return false; 
  return (flags[sigslot] & SIGNAL_MASK) == rag;
}

void RMFT2::turnoutEvent(int16_t turnoutId, bool closed) {
  // Hunt for an ONTHROW/ONCLOSE for this turnout
  if (closed)  handleEvent(F("CLOSE"),onCloseLookup,turnoutId);
  else handleEvent(F("THROW"),onThrowLookup,turnoutId);
}


void RMFT2::activateEvent(int16_t addr, bool activate) {
  // Hunt for an ONACTIVATE/ONDEACTIVATE for this accessory
  if (activate)  handleEvent(F("ACTIVATE"),onActivateLookup,addr);
  else handleEvent(F("DEACTIVATE"),onDeactivateLookup,addr);
}

void RMFT2::changeEvent(int16_t vpin, bool change) {
  // Hunt for an ONCHANGE for this sensor
  if (change)  handleEvent(F("CHANGE"),onChangeLookup,vpin);
}

#ifndef IO_NO_HAL
void RMFT2::rotateEvent(int16_t turntableId, bool change) {
  // Hunt or an ONROTATE for this turntable
  if (change) handleEvent(F("ROTATE"),onRotateLookup,turntableId);
}
#endif

void RMFT2::clockEvent(int16_t clocktime, bool change) {
  // Hunt for an ONTIME for this time
  if (Diag::CMD)
   DIAG(F("Looking for clock event at : %d"), clocktime);
  if (change) {
    handleEvent(F("CLOCK"),onClockLookup,clocktime);
    handleEvent(F("CLOCK"),onClockLookup,25*60+clocktime%60);
  }
} 

void RMFT2::powerEvent(int16_t track, bool overload) {
  // Hunt for an ONOVERLOAD for this item
  if (Diag::CMD)
   DIAG(F("Looking for Power event on track : %c"), track);
  if (overload) {
    handleEvent(F("POWER"),onOverloadLookup,track);
  }
}


void RMFT2::handleEvent(const FSH* reason,LookList* handlers, int16_t id) {
  int pc= handlers->find(id);
  if (pc>=0) startNonRecursiveTask(reason,id,pc);
}

void RMFT2::startNonRecursiveTask(const FSH* reason, int16_t id,int pc) {  
  // Check we dont already have a task running this handler
  RMFT2 * task=loopTask;
  while(task) {
    if (task->onEventStartPosition==pc) {
      DIAG(F("Recursive ON%S(%d)"),reason, id);
      return;
    }
    task=task->next;
    if (task==loopTask) break;
  }
  
  task=new RMFT2(pc);  // new task starts at this instruction
  task->onEventStartPosition=pc; // flag for recursion detector
}

void RMFT2::printMessage2(const FSH * msg) {
  DIAG(F("EXRAIL(%d) %S"),loco,msg);
}
static StringBuffer * buffer=NULL;
/* thrungeString is used to stream a HIGHFLASH string to a suitable Serial
and handle the oddities like LCD, BROADCAST and PARSE */    
void RMFT2::thrungeString(uint32_t strfar, thrunger mode, byte id) {
   //DIAG(F("thrunge addr=%l mode=%d id=%d"), strfar,mode,id);
   Print * stream=NULL;
   // Find out where the string is going 
   switch (mode) {
    case thrunge_print:
         StringFormatter::send(&USB_SERIAL,F("<* EXRAIL(%d) "),loco);
         stream=&USB_SERIAL;
         break;

    case thrunge_serial: stream=&USB_SERIAL; break;  
    case thrunge_serial1: 
         #ifdef SERIAL1_COMMANDS
         stream=&Serial1; 
         #endif
         break;
    case thrunge_serial2: 
         #ifdef SERIAL2_COMMANDS
         stream=&Serial2; 
         #endif
         break;
    case thrunge_serial3: 
         #ifdef SERIAL3_COMMANDS
         stream=&Serial3; 
         #endif
         break;
    case thrunge_serial4: 
         #ifdef SERIAL4_COMMANDS
         stream=&Serial4; 
         #endif
         break;
    case thrunge_serial5: 
         #ifdef SERIAL5_COMMANDS
         stream=&Serial5; 
         #endif
         break;
   case thrunge_serial6: 
         #ifdef SERIAL6_COMMANDS
         stream=&Serial6; 
         #endif
         break;
    case thrunge_lcn: 
      #if defined(LCN_SERIAL) 
      stream=&LCN_SERIAL;
      #endif
       break;  
    case thrunge_parse:
    case thrunge_broadcast:
    case thrunge_lcd:
    default:    // thrunge_lcd+1, ...
         if (!buffer) buffer=new StringBuffer();
         buffer->flush();
         stream=buffer;
         break; 
    }
    if (!stream) return; 
    
     #if defined(ARDUINO_AVR_MEGA) || defined(ARDUINO_AVR_MEGA2560)
    // if mega stream it out 
    for (;;strfar++) {
      char c=pgm_read_byte_far(strfar);
      if (c=='\0') break;
      stream->write(c);
    }
    #else
    // UNO/NANO CPUs dont have high memory
    // 32 bit cpus dont care anyway
    stream->print((FSH *)strfar);
    #endif

  // and decide what to do next
   switch (mode) {
    case thrunge_print:
         StringFormatter::send(&USB_SERIAL,F(" *>\n"));
         break;
    // TODO  more serials for SAMx case thrunge_serial4: stream=&Serial4; break;
    case thrunge_parse: 
      DCCEXParser::parseOne(&USB_SERIAL,(byte*)buffer->getString(),NULL);
      break;
    case thrunge_broadcast:
      CommandDistributor::broadcastRaw(CommandDistributor::COMMAND_TYPE,buffer->getString());
      break;
    case thrunge_withrottle:
      CommandDistributor::broadcastRaw(CommandDistributor::WITHROTTLE_TYPE,buffer->getString());
      break;
    case thrunge_lcd:
         LCD(id,F("%s"),buffer->getString());
         break;
    default:  // thrunge_lcd+1, ...
      if (mode > thrunge_lcd) 
        SCREEN(mode-thrunge_lcd, id, F("%s"),buffer->getString());  // print to other display
      break;       
    }
}<|MERGE_RESOLUTION|>--- conflicted
+++ resolved
@@ -185,10 +185,7 @@
   onRotateLookup=LookListLoader(OPCODE_ONROTATE);
 #endif
   onOverloadLookup=LookListLoader(OPCODE_ONOVERLOAD);
-<<<<<<< HEAD
   // onLCCLookup is not the same so not loaded here. 
-=======
->>>>>>> 7db4a957
 
   // Second pass startup, define any turnouts or servos, set signals red
   // add sequences onRoutines to the lookups
