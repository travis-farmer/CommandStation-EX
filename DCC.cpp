/*
 *  © 2020, Chris Harlow. All rights reserved.
 *  © 2020, Harald Barth
 *  
 *  This file is part of Asbelos DCC API
 *
 *  This is free software: you can redistribute it and/or modify
 *  it under the terms of the GNU General Public License as published by
 *  the Free Software Foundation, either version 3 of the License, or
 *  (at your option) any later version.
 *
 *  It is distributed in the hope that it will be useful,
 *  but WITHOUT ANY WARRANTY; without even the implied warranty of
 *  MERCHANTABILITY or FITNESS FOR A PARTICULAR PURPOSE.  See the
 *  GNU General Public License for more details.
 *
 *  You should have received a copy of the GNU General Public License
 *  along with CommandStation.  If not, see <https://www.gnu.org/licenses/>.
 */
#include "DIAG.h"
#include "DCC.h"
#include "DCCWaveform.h"
#include "EEStore.h"
#include "GITHUB_SHA.h"
#include "version.h"

// This module is responsible for converting API calls into
// messages to be sent to the waveform generator.
// It has no visibility of the hardware, timers, interrupts
// nor of the waveform issues such as preambles, start bits checksums or cutouts.
//
// Nor should it have to deal with JMRI responsess other than the OK/FAIL
// or cv value returned. I will move that back to the JMRI interface later
//
// The interface to the waveform generator is narrowed down to merely:
//   Scheduling a message on the prog or main track using a function
//   Obtaining ACKs from the prog track using a function
//   There are no volatiles here.

const byte FN_GROUP_1=0x01;         
const byte FN_GROUP_2=0x02;         
const byte FN_GROUP_3=0x04;         
const byte FN_GROUP_4=0x08;         
const byte FN_GROUP_5=0x10;         

FSH* DCC::shieldName=NULL;

<<<<<<< HEAD
void DCC::begin(const FSH* motorShieldName, MotorDriver * mainDriver, MotorDriver* progDriver, byte timerNumber) {
  shieldName=(FSH*)motorShieldName;
=======
void DCC::begin(const __FlashStringHelper* motorShieldName, MotorDriver * mainDriver, MotorDriver* progDriver) {
  shieldName=(__FlashStringHelper*)motorShieldName;
>>>>>>> cbb039c0
  DIAG(F("<iDCC-EX V-%S / %S / %S G-%S>\n"), F(VERSION), F(ARDUINO_TYPE), shieldName, F(GITHUB_SHA));

  // Load stuff from EEprom
  (void)EEPROM; // tell compiler not to warn this is unused
  EEStore::init();

  DCCWaveform::begin(mainDriver,progDriver); 
}

void DCC::setThrottle( uint16_t cab, uint8_t tSpeed, bool tDirection)  {
  byte speedCode = (tSpeed & 0x7F)  + tDirection * 128; 
  setThrottle2(cab, speedCode);
  // retain speed for loco reminders
  updateLocoReminder(cab, speedCode );
}

void DCC::setThrottle2( uint16_t cab, byte speedCode)  {

  uint8_t b[4];
  uint8_t nB = 0;
  // DIAG(F("\nsetSpeedInternal %d %x"),cab,speedCode);
  
  if (cab > 127)
    b[nB++] = highByte(cab) | 0xC0;    // convert train number into a two-byte address
  b[nB++] = lowByte(cab);
  b[nB++] = SET_SPEED;                      // 128-step speed control byte
  b[nB++] = speedCode; // for encoding see setThrottle

  DCCWaveform::mainTrack.schedulePacket(b, nB, 0);
}

void DCC::setFunctionInternal(int cab, byte byte1, byte byte2) {
  // DIAG(F("\nsetFunctionInternal %d %x %x"),cab,byte1,byte2);
  byte b[4];
  byte nB = 0;

  if (cab > 127)
    b[nB++] = highByte(cab) | 0xC0;    // convert train number into a two-byte address
  b[nB++] = lowByte(cab);
  if (byte1!=0) b[nB++] = byte1;
  b[nB++] = byte2;

  DCCWaveform::mainTrack.schedulePacket(b, nB, 3);     // send packet 3 times
}

uint8_t DCC::getThrottleSpeed(int cab) {
  int reg=lookupSpeedTable(cab);
  if (reg<0) return -1;
  return speedTable[reg].speedCode & 0x7F;
}

bool DCC::getThrottleDirection(int cab) {
  int reg=lookupSpeedTable(cab);
  if (reg<0) return false ;
  return (speedTable[reg].speedCode & 0x80) !=0;
}

// Set function to value on or off
void DCC::setFn( int cab, byte functionNumber, bool on) {
  if (cab<=0 || functionNumber>28) return;
  int reg = lookupSpeedTable(cab);
  if (reg<0) return;  

  // Take care of functions:
  // Set state of function
  unsigned long funcmask = (1UL<<functionNumber);
  if (on) {
      speedTable[reg].functions |= funcmask;
  } else {
      speedTable[reg].functions &= ~funcmask;
  }
  updateGroupflags(speedTable[reg].groupFlags, functionNumber);
  return;
}

// Change function according to how button was pressed,
// typically in WiThrottle.
// Returns new state or -1 if nothing was changed.
int DCC::changeFn( int cab, byte functionNumber, bool pressed) {
  int funcstate = -1;
  if (cab<=0 || functionNumber>28) return funcstate;
  int reg = lookupSpeedTable(cab);
  if (reg<0) return funcstate;  

  // Take care of functions:
  // Imitate how many command stations do it: Button press is
  // toggle but for F2 where it is momentary
  unsigned long funcmask = (1UL<<functionNumber);
  if (functionNumber == 2) {
      // turn on F2 on press and off again at release of button
      if (pressed) {
	  speedTable[reg].functions |= funcmask;
	  funcstate = 1;
      } else {
	  speedTable[reg].functions &= ~funcmask;
	  funcstate = 0;
      }
  } else {
      // toggle function on press, ignore release
      if (pressed) {
	  speedTable[reg].functions ^= funcmask;
      }
      funcstate = speedTable[reg].functions & funcmask;
  }
  updateGroupflags(speedTable[reg].groupFlags, functionNumber);
  return funcstate;
}

int DCC::getFn( int cab, byte functionNumber) {
  if (cab<=0 || functionNumber>28) return -1;  // unknown
  int reg = lookupSpeedTable(cab);
  if (reg<0) return -1;  

  unsigned long funcmask = (1UL<<functionNumber);
  return  (speedTable[reg].functions & funcmask)? 1 : 0;
}

// Set the group flag to say we have touched the particular group.
// A group will be reminded only if it has been touched.  
void DCC::updateGroupflags(byte & flags, int functionNumber) {
  byte groupMask;
  if (functionNumber<=4)       groupMask=FN_GROUP_1;
  else if (functionNumber<=8)  groupMask=FN_GROUP_2;
  else if (functionNumber<=12) groupMask=FN_GROUP_3;
  else if (functionNumber<=20) groupMask=FN_GROUP_4;
  else                         groupMask=FN_GROUP_5;
  flags |= groupMask; 
}

void DCC::setAccessory(int address, byte number, bool activate) {
  // use masks to detect wrong values and do nothing
  if(address != (address & 511))
    return;
  if(number != (number & 3))
    return;
  byte b[2];

  b[0] = address % 64 + 128;                                     // first byte is of the form 10AAAAAA, where AAAAAA represent 6 least signifcant bits of accessory address
  b[1] = ((((address / 64) % 8) << 4) + (number % 4 << 1) + activate % 2) ^ 0xF8; // second byte is of the form 1AAACDDD, where C should be 1, and the least significant D represent activate/deactivate

  DCCWaveform::mainTrack.schedulePacket(b, 2, 4);      // Repeat the packet four times
}

void DCC::writeCVByteMain(int cab, int cv, byte bValue)  {
  byte b[5];
  byte nB = 0;
  if (cab > 127)
    b[nB++] = highByte(cab) | 0xC0;    // convert train number into a two-byte address

  b[nB++] = lowByte(cab);
  b[nB++] = cv1(WRITE_BYTE_MAIN, cv); // any CV>1023 will become modulus(1024) due to bit-mask of 0x03
  b[nB++] = cv2(cv);
  b[nB++] = bValue;

  DCCWaveform::mainTrack.schedulePacket(b, nB, 4);
}

void DCC::writeCVBitMain(int cab, int cv, byte bNum, bool bValue)  {
  byte b[5];
  byte nB = 0;
  bValue = bValue % 2;
  bNum = bNum % 8;

  if (cab > 127)
    b[nB++] = highByte(cab) | 0xC0;    // convert train number into a two-byte address

  b[nB++] = lowByte(cab);
  b[nB++] = cv1(WRITE_BIT_MAIN, cv); // any CV>1023 will become modulus(1024) due to bit-mask of 0x03
  b[nB++] = cv2(cv);
  b[nB++] = WRITE_BIT | (bValue ? BIT_ON : BIT_OFF) | bNum;

  DCCWaveform::mainTrack.schedulePacket(b, nB, 4);
}

void DCC::setProgTrackSyncMain(bool on) {
  DCCWaveform::progTrackSyncMain=on;
}
void DCC::setProgTrackBoost(bool on) {
  DCCWaveform::progTrackBoosted=on;
}

FSH* DCC::getMotorShieldName() {
  return shieldName;
}
  
const ackOp FLASH WRITE_BIT0_PROG[] = {
     BASELINE,
     W0,WACK,
     V0, WACK,  // validate bit is 0 
     ITC1,      // if acked, callback(1)
     FAIL  // callback (-1)
};
const ackOp FLASH WRITE_BIT1_PROG[] = {
     BASELINE,
     W1,WACK,
     V1, WACK,  // validate bit is 1 
     ITC1,      // if acked, callback(1)
     FAIL  // callback (-1)
};

const ackOp FLASH VERIFY_BIT0_PROG[] = {
     BASELINE,
     V0, WACK,  // validate bit is 0 
     ITC0,      // if acked, callback(0)
     V1, WACK,  // validate bit is 1
     ITC1,       
     FAIL  // callback (-1)
};
const ackOp FLASH VERIFY_BIT1_PROG[] = {
     BASELINE,
     V1, WACK,  // validate bit is 1 
     ITC1,      // if acked, callback(1)
     V0, WACK, 
     ITC0,
     FAIL  // callback (-1)
};

const ackOp FLASH READ_BIT_PROG[] = {
     BASELINE,
     V1, WACK,  // validate bit is 1 
     ITC1,      // if acked, callback(1)
     V0, WACK,  // validate bit is zero
     ITC0,      // if acked callback 0
     FAIL       // bit not readable 
     };
     
const ackOp FLASH WRITE_BYTE_PROG[] = {
      BASELINE,
      WB,WACK,    // Write 
      VB,WACK,     // validate byte 
      ITC1,       // if ok callback (1)
      FAIL        // callback (-1)
      };
      
const ackOp FLASH VERIFY_BYTE_PROG[] = {
      BASELINE,
      VB,WACK,     // validate byte 
      ITCB,       // if ok callback value
      STARTMERGE,    //clear bit and byte values ready for merge pass
      // each bit is validated against 0 and the result inverted in MERGE
      // this is because there tend to be more zeros in cv values than ones.  
      // There is no need for one validation as entire byte is validated at the end
      V0, WACK, MERGE,        // read and merge first tested bit (7)
      ITSKIP,                 // do small excursion if there was no ack
        SETBIT,(ackOp)7,
        V1, WACK, NAKFAIL,    // test if there is an ack on the inverse of this bit (7)
        SETBIT,(ackOp)6,      // and abort whole test if not else continue with bit (6)
      SKIPTARGET,
      V0, WACK, MERGE,        // read and merge second tested bit (6)
      V0, WACK, MERGE,        // read and merge third  tested bit (5) ...
      V0, WACK, MERGE,
      V0, WACK, MERGE,
      V0, WACK, MERGE,
      V0, WACK, MERGE,
      V0, WACK, MERGE,
      VB, WACK, ITCB,  // verify merged byte and return it if acked ok 
      FAIL };
      
      
const ackOp FLASH READ_CV_PROG[] = {
      BASELINE,
      STARTMERGE,    //clear bit and byte values ready for merge pass
      // each bit is validated against 0 and the result inverted in MERGE
      // this is because there tend to be more zeros in cv values than ones.  
      // There is no need for one validation as entire byte is validated at the end
      V0, WACK, MERGE,        // read and merge first tested bit (7)
      ITSKIP,                 // do small excursion if there was no ack
        SETBIT,(ackOp)7,
        V1, WACK, NAKFAIL,    // test if there is an ack on the inverse of this bit (7)
        SETBIT,(ackOp)6,      // and abort whole test if not else continue with bit (6)
      SKIPTARGET,
      V0, WACK, MERGE,        // read and merge second tested bit (6)
      V0, WACK, MERGE,        // read and merge third  tested bit (5) ...
      V0, WACK, MERGE,
      V0, WACK, MERGE,
      V0, WACK, MERGE,
      V0, WACK, MERGE,
      V0, WACK, MERGE,
      VB, WACK, ITCB,  // verify merged byte and return it if acked ok 
      FAIL };          // verification failed


const ackOp FLASH LOCO_ID_PROG[] = {
      BASELINE,
      SETCV, (ackOp)1,   
      SETBIT, (ackOp)7,
      V0,WACK,NAKFAIL, // test CV 1 bit 7 is a zero... NAK means no loco found

      SETCV, (ackOp)19,     // CV 19 is consist setting
      SETBYTE, (ackOp)0,    
      VB, WACK, ITSKIP,     // ignore consist if cv19 is zero (no consist)
      SETBYTE, (ackOp)128,
      VB, WACK, ITSKIP,     // ignore consist if cv19 is 128 (no consist, direction bit set)
      STARTMERGE,           // Setup to read cv 19
      V0, WACK, MERGE,  
      V0, WACK, MERGE,  
      V0, WACK, MERGE,
      V0, WACK, MERGE,
      V0, WACK, MERGE,
      V0, WACK, MERGE,
      V0, WACK, MERGE,
      V0, WACK, MERGE,
      VB, WACK, ITCB7,  // return 7 bits only, No_ACK means CV19 not supported so ignore it
      
      SKIPTARGET,     // continue here if CV 19 is zero or fails all validation      
      SETCV,(ackOp)29,
      SETBIT,(ackOp)5,
      V0, WACK, ITSKIP,  // Skip to SKIPTARGET if bit 5 of CV29 is zero
      
      // Long locoid  
      SETCV, (ackOp)17,       // CV 17 is part of locoid
      STARTMERGE,
      V0, WACK, MERGE,  // read and merge bit 1 etc
      V0, WACK, MERGE,
      V0, WACK, MERGE,
      V0, WACK, MERGE,
      V0, WACK, MERGE,
      V0, WACK, MERGE,
      V0, WACK, MERGE,
      V0, WACK, MERGE,
      VB, WACK, NAKFAIL,  // verify merged byte and return -1 it if not acked ok
      STASHLOCOID,         // keep stashed cv 17 for later 
      // Read 2nd part from CV 18 
      SETCV, (ackOp)18,
      STARTMERGE,
      V0, WACK, MERGE,  // read and merge bit 1 etc
      V0, WACK, MERGE,
      V0, WACK, MERGE,
      V0, WACK, MERGE,
      V0, WACK, MERGE,
      V0, WACK, MERGE,
      V0, WACK, MERGE,
      V0, WACK, MERGE,
      VB, WACK, NAKFAIL,  // verify merged byte and return -1 it if not acked ok
      COMBINELOCOID,        // Combile byte with stash to make long locoid and callback
      
      // ITSKIP Skips to here if CV 29 bit 5 was zero. so read CV 1 and return that  
      SKIPTARGET,
      SETCV, (ackOp)1,
      STARTMERGE,
      SETBIT, (ackOp)6,  // skip over first bit as we know its a zero
      V0, WACK, MERGE,
      V0, WACK, MERGE,
      V0, WACK, MERGE,
      V0, WACK, MERGE,
      V0, WACK, MERGE,
      V0, WACK, MERGE,
      V0, WACK, MERGE,
      VB, WACK, ITCB,  // verify merged byte and callback
      FAIL
      };    

const ackOp PROGMEM SHORT_LOCO_ID_PROG[] = {
      BASELINE,
      SETCV,(ackOp)19,
      SETBYTE, (ackOp)0,
      WB,WACK,     // ignore router without cv19 support
      // Turn off long address flag
      SETCV,(ackOp)29,
      SETBIT,(ackOp)5,
      W0,WACK,NAKFAIL,
      SETCV, (ackOp)1,   
      SETBYTEL,   // low byte of word 
      WB,WACK,NAKFAIL,
      VB,WACK,ITCB,
      FAIL
};    

const ackOp PROGMEM LONG_LOCO_ID_PROG[] = {
      BASELINE,
      // Clear consist CV 19
      SETCV,(ackOp)19,
      SETBYTE, (ackOp)0,
      WB,WACK,     // ignore router without cv19 support
      // Turn on long address flag cv29 bit 5
      SETCV,(ackOp)29,
      SETBIT,(ackOp)5,
      W1,WACK,NAKFAIL,
      // Store high byte of address in cv 17
      SETCV, (ackOp)17,
      SETBYTEH,   // high byte of word 
      WB,WACK,NAKFAIL,
      VB,WACK,NAKFAIL,
      // store 
      SETCV, (ackOp)18,
      SETBYTEL,   // low byte of word 
      WB,WACK,NAKFAIL,
      VB,WACK,ITC1,   // callback(1) means Ok
      FAIL
};    

// On the following prog-track functions blocking defaults to false.
// blocking=true forces the API to block, waiting for the response and invoke the callback BEFORE returning.
// During that wait, other parts of the system will be unresponsive.
// blocking =false means the callback will be called some time after the API returns (typically a few tenths of a second)
//  but that would be very inconvenient in a Wifi situaltion where the stream becomes 
//  unuavailable immediately after the API rerturns. 

void  DCC::writeCVByte(int cv, byte byteValue, ACK_CALLBACK callback, bool blocking)  {
  ackManagerSetup(cv, byteValue,  WRITE_BYTE_PROG, callback, blocking);
}


void DCC::writeCVBit(int cv, byte bitNum, bool bitValue, ACK_CALLBACK callback, bool blocking)  {
  if (bitNum >= 8) callback(-1);
  else ackManagerSetup(cv, bitNum, bitValue?WRITE_BIT1_PROG:WRITE_BIT0_PROG, callback, blocking);
}

void  DCC::verifyCVByte(int cv, byte byteValue, ACK_CALLBACK callback, bool blocking)  {
  ackManagerSetup(cv, byteValue,  VERIFY_BYTE_PROG, callback, blocking);
}


void DCC::verifyCVBit(int cv, byte bitNum, bool bitValue, ACK_CALLBACK callback, bool blocking)  {
  if (bitNum >= 8) callback(-1);
  else ackManagerSetup(cv, bitNum, bitValue?VERIFY_BIT1_PROG:VERIFY_BIT0_PROG, callback, blocking);
}


void DCC::readCVBit(int cv, byte bitNum, ACK_CALLBACK callback, bool blocking)  {
  if (bitNum >= 8) callback(-1);
  else ackManagerSetup(cv, bitNum,READ_BIT_PROG, callback, blocking);
}

void DCC::readCV(int cv, ACK_CALLBACK callback, bool blocking)  {
  ackManagerSetup(cv, 0,READ_CV_PROG, callback, blocking);
}

void DCC::getLocoId(ACK_CALLBACK callback, bool blocking) {
  ackManagerSetup(0,0, LOCO_ID_PROG, callback, blocking);
}

void DCC::setLocoId(int id,ACK_CALLBACK callback, bool blocking) {
  if (id<=0 || id>9999) callback(-1);
  if (id<=127) ackManagerSetup(id,SHORT_LOCO_ID_PROG, callback, blocking);
  else ackManagerSetup(id | 0xc000,LONG_LOCO_ID_PROG, callback, blocking);
}

void DCC::forgetLoco(int cab) {  // removes any speed reminders for this loco  
  int reg=lookupSpeedTable(cab);
  if (reg>=0) speedTable[reg].loco=0;
}
void DCC::forgetAllLocos() {  // removes all speed reminders
  for (int i=0;i<MAX_LOCOS;i++) speedTable[i].loco=0;  
}

byte DCC::loopStatus=0;  

void DCC::loop()  {
  DCCWaveform::loop(); // power overload checks
  ackManagerLoop(false);    // maintain prog track ack manager
  issueReminders();
}

void DCC::issueReminders() {
  // if the main track transmitter still has a pending packet, skip this time around.
  if ( DCCWaveform::mainTrack.packetPending) return;

  // This loop searches for a loco in the speed table starting at nextLoco and cycling back around
  for (int reg=0;reg<MAX_LOCOS;reg++) {
       int slot=reg+nextLoco;
       if (slot>=MAX_LOCOS) slot-=MAX_LOCOS; 
       if (speedTable[slot].loco > 0) {
          // have found the next loco to remind 
          // issueReminder will return true if this loco is completed (ie speed and functions)
          if (issueReminder(slot)) nextLoco=slot+1; 
          return;
        }
  }
}
 
bool DCC::issueReminder(int reg) {
  unsigned long functions=speedTable[reg].functions;
  int loco=speedTable[reg].loco;
  byte flags=speedTable[reg].groupFlags;
  
  switch (loopStatus) {
        case 0:
      //   DIAG(F("\nReminder %d speed %d"),loco,speedTable[reg].speedCode);
         setThrottle2(loco, speedTable[reg].speedCode);
         break;
       case 1: // remind function group 1 (F0-F4)
          if (flags & FN_GROUP_1) 
              setFunctionInternal(loco,0, 128 | ((functions>>1)& 0x0F) | ((functions & 0x01)<<4)); // 100D DDDD
          break;     
       case 2: // remind function group 2 F5-F8
          if (flags & FN_GROUP_2) 
              setFunctionInternal(loco,0, 176 | ((functions>>5)& 0x0F));                           // 1011 DDDD
          break;     
       case 3: // remind function group 3 F9-F12
          if (flags & FN_GROUP_3) 
              setFunctionInternal(loco,0, 160 | ((functions>>9)& 0x0F));                           // 1010 DDDD
          break;   
       case 4: // remind function group 4 F13-F20
          if (flags & FN_GROUP_4) 
              setFunctionInternal(loco,222, ((functions>>13)& 0xFF)); 
          flags&= ~FN_GROUP_4;  // dont send them again
          break;  
       case 5: // remind function group 5 F21-F28
          if (flags & FN_GROUP_5)
              setFunctionInternal(loco,223, ((functions>>21)& 0xFF)); 
          flags&= ~FN_GROUP_5;  // dont send them again
          break; 
      }
      loopStatus++;
      // if we reach status 6 then this loco is done so
      // reset status to 0 for next loco and return true so caller 
      // moves on to next loco. 
      if (loopStatus>5) loopStatus=0;
      return loopStatus==0;
    }
 
 


///// Private helper functions below here /////////////////////

byte DCC::cv1(byte opcode, int cv)  {
  cv--;
  return (highByte(cv) & (byte)0x03) | opcode;
}
byte DCC::cv2(int cv)  {
  cv--;
  return lowByte(cv);
}

int DCC::lookupSpeedTable(int locoId) {
  // determine speed reg for this loco
  int firstEmpty = MAX_LOCOS;
  int reg;
  for (reg = 0; reg < MAX_LOCOS; reg++) {
    if (speedTable[reg].loco == locoId) break;
    if (speedTable[reg].loco == 0 && firstEmpty == MAX_LOCOS) firstEmpty = reg;
  }
  if (reg == MAX_LOCOS) reg = firstEmpty;
  if (reg >= MAX_LOCOS) {
    DIAG(F("\nToo many locos\n"));
    return -1;
  }
  if (reg==firstEmpty){
        speedTable[reg].loco = locoId;
        speedTable[reg].speedCode=128;  // default direction forward
        speedTable[reg].groupFlags=0;
        speedTable[reg].functions=0;
  }
  return reg;
}
  
void  DCC::updateLocoReminder(int loco, byte speedCode) {
 
  if (loco==0) {
     // broadcast stop/estop but dont change direction
     for (int reg = 0; reg < MAX_LOCOS; reg++) {
       speedTable[reg].speedCode = (speedTable[reg].speedCode & 0x80) |  (speedCode & 0x7f);
     }
     return; 
  }
  
  // determine speed reg for this loco
  int reg=lookupSpeedTable(loco);       
  if (reg>=0) speedTable[reg].speedCode = speedCode;
}

DCC::LOCO DCC::speedTable[MAX_LOCOS];
int DCC::nextLoco = 0;

//ACK MANAGER
ackOp  const *  DCC::ackManagerProg;
byte   DCC::ackManagerByte;
byte   DCC::ackManagerStash;
int    DCC::ackManagerWord;
int    DCC::ackManagerCv;
byte   DCC::ackManagerBitNum;
bool   DCC::ackReceived;

ACK_CALLBACK DCC::ackManagerCallback;

void  DCC::ackManagerSetup(int cv, byte byteValueOrBitnum, ackOp const program[], ACK_CALLBACK callback, bool blocking) {
  ackManagerCv = cv;
  ackManagerProg = program;
  ackManagerByte = byteValueOrBitnum;
  ackManagerBitNum=byteValueOrBitnum;
  ackManagerCallback = callback;
  if (blocking) ackManagerLoop(blocking);
}

void  DCC::ackManagerSetup(int wordval, ackOp const program[], ACK_CALLBACK callback, bool blocking) {
  ackManagerWord=wordval;
  ackManagerProg = program;
  ackManagerCallback = callback;
  if (blocking) ackManagerLoop(blocking);
}

const byte RESET_MIN=8;  // tuning of reset counter before sending message

// checkRessets return true if the caller should yield back to loop and try later.
bool DCC::checkResets(bool blocking, uint8_t numResets) {
  if (blocking) {
    // must block waiting for restest to be issued
    while(DCCWaveform::progTrack.sentResetsSincePacket < numResets);
    return false; // caller need not yield
  }
  return DCCWaveform::progTrack.sentResetsSincePacket < numResets;
}

void DCC::ackManagerLoop(bool blocking) {
  while (ackManagerProg) {
    byte opcode=GETFLASH(ackManagerProg);
    
    // breaks from this switch will step to next prog entry
    // returns from this switch will stay on same entry
    // (typically waiting for a reset counter or ACK waiting, or when all finished.)
    // if blocking then we must ONLY return AFTER callback issued       
    switch (opcode) {
      case BASELINE:
	  if (DCCWaveform::progTrack.getPowerMode() == POWERMODE::OFF) {
        if (Diag::ACK) DIAG(F("\nAuto Prog power on"));
        DCCWaveform::progTrack.setPowerMode(POWERMODE::ON);
        DCCWaveform::progTrack.sentResetsSincePacket = 0;
	      DCCWaveform::progTrack.autoPowerOff=true;
	      if (!blocking) return;
	  }
	  if (checkResets(blocking, DCCWaveform::progTrack.autoPowerOff ? 20 : 3)) return;
          DCCWaveform::progTrack.setAckBaseline();
          break;   
      case W0:    // write 0 bit 
      case W1:    // write 1 bit 
            {
	      if (checkResets(blocking, RESET_MIN)) return;
              if (Diag::ACK) DIAG(F("\nW%d cv=%d bit=%d"),opcode==W1, ackManagerCv,ackManagerBitNum); 
              byte instruction = WRITE_BIT | (opcode==W1 ? BIT_ON : BIT_OFF) | ackManagerBitNum;
              byte message[] = {cv1(BIT_MANIPULATE, ackManagerCv), cv2(ackManagerCv), instruction };
              DCCWaveform::progTrack.schedulePacket(message, sizeof(message), PROG_REPEATS);
              DCCWaveform::progTrack.setAckPending(); 
         }
            break; 
      
      case WB:   // write byte 
            {
	      if (checkResets(blocking, RESET_MIN)) return;
              if (Diag::ACK) DIAG(F("\nWB cv=%d value=%d"),ackManagerCv,ackManagerByte);
              byte message[] = {cv1(WRITE_BYTE, ackManagerCv), cv2(ackManagerCv), ackManagerByte};
              DCCWaveform::progTrack.schedulePacket(message, sizeof(message), PROG_REPEATS);
              DCCWaveform::progTrack.setAckPending(); 
            }
            break;
      
      case   VB:     // Issue validate Byte packet
        {
	  if (checkResets(blocking, RESET_MIN)) return; 
          if (Diag::ACK) DIAG(F("\nVB cv=%d value=%d"),ackManagerCv,ackManagerByte);
          byte message[] = { cv1(VERIFY_BYTE, ackManagerCv), cv2(ackManagerCv), ackManagerByte};
          DCCWaveform::progTrack.schedulePacket(message, sizeof(message), PROG_REPEATS);
          DCCWaveform::progTrack.setAckPending(); 
        }
        break;
      
      case V0:
      case V1:      // Issue validate bit=0 or bit=1  packet
        {
	  if (checkResets(blocking, RESET_MIN)) return; 
          if (Diag::ACK) DIAG(F("\nV%d cv=%d bit=%d"),opcode==V1, ackManagerCv,ackManagerBitNum); 
          byte instruction = VERIFY_BIT | (opcode==V0?BIT_OFF:BIT_ON) | ackManagerBitNum;
          byte message[] = {cv1(BIT_MANIPULATE, ackManagerCv), cv2(ackManagerCv), instruction };
          DCCWaveform::progTrack.schedulePacket(message, sizeof(message), PROG_REPEATS);
          DCCWaveform::progTrack.setAckPending(); 
        }
        break;
      
      case WACK:   // wait for ack (or absence of ack)
         {
          byte ackState=2; // keep polling
          if (blocking) {
            while(ackState==2) ackState=DCCWaveform::progTrack.getAck();
          }
          else {
            ackState=DCCWaveform::progTrack.getAck();
            if (ackState==2) return; // keep polling
          }
          ackReceived=ackState==1;
          break;  // we have a genuine ACK result
         }
     case ITC0:
     case ITC1:   // If True Callback(0 or 1)  (if prevous WACK got an ACK)
        if (ackReceived) {
            ackManagerProg = NULL; // all done now
	          callback(opcode==ITC0?0:1);
            return;
          }
        break;
        
      case ITCB:   // If True callback(byte)
          if (ackReceived) {
            ackManagerProg = NULL; // all done now
            callback(ackManagerByte);
            return;
          }
        break;

      case ITCB7:   // If True callback(byte & 0xF)
          if (ackReceived) {
            ackManagerProg = NULL; // all done now
            callback(ackManagerByte & 0x7F);
            return;
          }
        break;
        
      case NAKFAIL:   // If nack callback(-1)
          if (!ackReceived) {
            ackManagerProg = NULL; // all done now
	          callback(-1);
            return;
          }
        break;
        
      case FAIL:  // callback(-1)
           ackManagerProg = NULL;
	         callback(-1);
           return;
           
      case STARTMERGE:
           ackManagerBitNum=7;
           ackManagerByte=0;     
          break;
          
      case MERGE:  // Merge previous Validate zero wack response with byte value and update bit number (use for reading CV bytes)
          ackManagerByte <<= 1;
          // ackReceived means bit is zero. 
          if (!ackReceived) ackManagerByte |= 1;
          ackManagerBitNum--;
          break;

      case SETBIT:
          ackManagerProg++; 
          ackManagerBitNum=GETFLASH(ackManagerProg);
          break;

     case SETCV:
          ackManagerProg++; 
          ackManagerCv=GETFLASH(ackManagerProg);
          break;

     case SETBYTE:
          ackManagerProg++; 
          ackManagerByte=pgm_read_byte_near(ackManagerProg);
          break;

    case SETBYTEH:
          ackManagerByte=highByte(ackManagerWord);
          break;
          
    case SETBYTEL:
          ackManagerByte=lowByte(ackManagerWord);
          break;

     case STASHLOCOID:
          ackManagerStash=ackManagerByte;  // stash value from CV17 
          break;
          
     case COMBINELOCOID: 
          // ackManagerStash is  cv17, ackManagerByte is CV 18
          ackManagerProg=NULL;
          callback( ackManagerByte + ((ackManagerStash - 192) << 8));
          return;            

     case ITSKIP:
          if (!ackReceived) break; 
          // SKIP opcodes until SKIPTARGET found
          while (opcode!=SKIPTARGET) {
            ackManagerProg++; 
<<<<<<< HEAD
            opcode=GETFLASH(ackManagerProg);
=======
            opcode=pgm_read_byte_near(ackManagerProg);
            // Jump over second byte of any 2-byte opcodes.
            if (opcode==SETBIT || opcode==SETBYTE || opcode==SETCV) ackManagerProg++;
>>>>>>> cbb039c0
          }
          break;
     case SKIPTARGET: 
          break;     
     default: 
          DIAG(F("\n!! ackOp %d FAULT!!"),opcode);
          ackManagerProg=NULL;
          callback( -1);
          return;        
    
      }  // end of switch
    ackManagerProg++;
  }
}
void DCC::callback(int value) {
    if (DCCWaveform::progTrack.autoPowerOff) {
      if (Diag::ACK) DIAG(F("\nAuto Prog power off"));
      DCCWaveform::progTrack.doAutoPowerOff();
    }
    if (Diag::ACK) DIAG(F("\nCallback(%d)\n"),value);
    (ackManagerCallback)( value);
}

 void DCC::displayCabList(Print * stream) {

    int used=0;
    for (int reg = 0; reg < MAX_LOCOS; reg++) {
       if (speedTable[reg].loco>0) {
        used ++;
        StringFormatter::send(stream,F("\ncab=%d, speed=%d, dir=%c "),       
           speedTable[reg].loco,  speedTable[reg].speedCode & 0x7f,(speedTable[reg].speedCode & 0x80) ? 'F':'R');
       }
     }
     StringFormatter::send(stream,F("\nUsed=%d, max=%d\n"),used,MAX_LOCOS);
     
}<|MERGE_RESOLUTION|>--- conflicted
+++ resolved
@@ -23,6 +23,7 @@
 #include "EEStore.h"
 #include "GITHUB_SHA.h"
 #include "version.h"
+#include "FSH.h"
 
 // This module is responsible for converting API calls into
 // messages to be sent to the waveform generator.
@@ -45,13 +46,8 @@
 
 FSH* DCC::shieldName=NULL;
 
-<<<<<<< HEAD
-void DCC::begin(const FSH* motorShieldName, MotorDriver * mainDriver, MotorDriver* progDriver, byte timerNumber) {
-  shieldName=(FSH*)motorShieldName;
-=======
-void DCC::begin(const __FlashStringHelper* motorShieldName, MotorDriver * mainDriver, MotorDriver* progDriver) {
-  shieldName=(__FlashStringHelper*)motorShieldName;
->>>>>>> cbb039c0
+void DCC::begin( FSH * motorShieldName, MotorDriver * mainDriver, MotorDriver* progDriver) {
+  shieldName=motorShieldName;
   DIAG(F("<iDCC-EX V-%S / %S / %S G-%S>\n"), F(VERSION), F(ARDUINO_TYPE), shieldName, F(GITHUB_SHA));
 
   // Load stuff from EEprom
@@ -796,7 +792,7 @@
 
      case SETBYTE:
           ackManagerProg++; 
-          ackManagerByte=pgm_read_byte_near(ackManagerProg);
+          ackManagerByte=GETFLASH(ackManagerProg);
           break;
 
     case SETBYTEH:
@@ -822,13 +818,7 @@
           // SKIP opcodes until SKIPTARGET found
           while (opcode!=SKIPTARGET) {
             ackManagerProg++; 
-<<<<<<< HEAD
             opcode=GETFLASH(ackManagerProg);
-=======
-            opcode=pgm_read_byte_near(ackManagerProg);
-            // Jump over second byte of any 2-byte opcodes.
-            if (opcode==SETBIT || opcode==SETBYTE || opcode==SETCV) ackManagerProg++;
->>>>>>> cbb039c0
           }
           break;
      case SKIPTARGET: 
