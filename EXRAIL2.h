--- conflicted
+++ resolved
@@ -64,14 +64,11 @@
              OPCODE_ONCHANGE,
              OPCODE_ONCLOCKTIME,
              OPCODE_ONTIME,
-<<<<<<< HEAD
-             OPCODE_LCC,OPCODE_LCCX,OPCODE_ONLCC,
-=======
 #ifndef IO_NO_HAL
              OPCODE_TTADDPOSITION,OPCODE_DCCTURNTABLE,OPCODE_EXTTTURNTABLE,
              OPCODE_ONROTATE,OPCODE_ROTATE,OPCODE_IFTTPOSITION,OPCODE_WAITFORTT,
 #endif
->>>>>>> 7db4a957
+             OPCODE_LCC,OPCODE_LCCX,OPCODE_ONLCC,
              OPCODE_ONOVERLOAD,
 
              // OPcodes below this point are skip-nesting IF operations
