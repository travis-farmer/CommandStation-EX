--- conflicted
+++ resolved
@@ -129,7 +129,6 @@
 #define SCROLLMODE 1
 
 /////////////////////////////////////////////////////////////////////////////////////
-<<<<<<< HEAD
 // DISABLE EEPROM
 //
 // If you do not need the EEPROM at all, you can disable all the code that saves
@@ -138,7 +137,8 @@
 // to do that. Of course, then none of the EEPROM related commands works.
 //
 // #define DISABLE_EEPROM
-=======
+
+/////////////////////////////////////////////////////////////////////////////////////
 // REDEFINE WHERE SHORT/LONG ADDR break is. According to NMRA the last short address
 // is 127 and the first long address is 128. There are manufacturers which have
 // another view. Lenz CS for example have considered addresses long from 100. If
@@ -148,8 +148,6 @@
 //#define HIGHEST_SHORT_ADDR 0
 // We do not support to use the same address, for example 100(long) and 100(short)
 // at the same time, there must be a border.
-
->>>>>>> 43538d3b
 
 /////////////////////////////////////////////////////////////////////////////////////
 //
