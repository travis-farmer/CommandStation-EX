--- conflicted
+++ resolved
@@ -131,11 +131,6 @@
               StringFormatter::send(stream, F("PPA%c\n"),cmd[3]);
             }
             else if (cmd[1]=='T' && cmd[2]=='A') { // PTA accessory toggle 
-<<<<<<< HEAD
-                // TODO... if we are given an address that is not a known Turnout...
-                // should we create one or just send the DCC message.
-=======
->>>>>>> a14b9ef8
                 int id=getInt(cmd+4); 
                 bool newstate=false;
                 Turnout * tt=Turnout::get(id);
@@ -148,18 +143,14 @@
                     case 'C': newstate=false; break;
                     case '2': newstate=!Turnout::isActive(id);                 
                 }
-<<<<<<< HEAD
+		// If turnout does not exist, create it
                 if (Turnout::activate(id,newstate) == false) {
 		    int addr = ((id - 1) / 4) + 1;
 		    int subaddr = (id - 1) % 4;
 		    Turnout::create(id,addr,subaddr);
 		    Turnout::activate(id,newstate);
 		}
-                StringFormatter::send(stream, F("PTA%cDT%d\n"),newstate?'4':'2',id );   
-=======
-                tt->activate(newstate);
                 StringFormatter::send(stream, F("PTA%c%d\n"),newstate?'4':'2',id );   
->>>>>>> a14b9ef8
             }
             break;
        case 'N':  // Heartbeat (2)
