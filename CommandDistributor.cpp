--- conflicted
+++ resolved
@@ -58,20 +58,9 @@
 #ifdef CD_HANDLE_RING
   // wifi or ethernet ring streams with multiple client types
   RingStream *  CommandDistributor::ring=0;
-<<<<<<< HEAD
-  CommandDistributor::clientType  CommandDistributor::clients[20]={
-    NONE_TYPE,NONE_TYPE,NONE_TYPE,NONE_TYPE,
-    NONE_TYPE,NONE_TYPE,NONE_TYPE,NONE_TYPE,
-    NONE_TYPE,NONE_TYPE,NONE_TYPE,NONE_TYPE,
-    NONE_TYPE,NONE_TYPE,NONE_TYPE,NONE_TYPE,
-    NONE_TYPE,NONE_TYPE,NONE_TYPE,NONE_TYPE};
-
-// Parse is called by Wifi or Ethernet interface to determine which
-=======
 CommandDistributor::clientType  CommandDistributor::clients[MAX_NUM_TCP_CLIENTS]={ NONE_TYPE }; // 0 is and must be NONE_TYPE
 
 // Parse is called by Withrottle or Ethernet interface to determine which
->>>>>>> c99eac6a
 // protocol the client is using and call the appropriate part of dcc++Ex
 void  CommandDistributor::parse(byte clientId,byte * buffer, RingStream * stream) {
   if (clientId>=sizeof (clients)) {
