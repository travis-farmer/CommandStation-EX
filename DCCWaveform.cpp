/*
 *  © 2020, Chris Harlow. All rights reserved.
 *  © 2020, Harald Barth.
 *  
 *  This file is part of Asbelos DCC API
 *
 *  This is free software: you can redistribute it and/or modify
 *  it under the terms of the GNU General Public License as published by
 *  the Free Software Foundation, either version 3 of the License, or
 *  (at your option) any later version.
 *
 *  It is distributed in the hope that it will be useful,
 *  but WITHOUT ANY WARRANTY; without even the implied warranty of
 *  MERCHANTABILITY or FITNESS FOR A PARTICULAR PURPOSE.  See the
 *  GNU General Public License for more details.
 *
 *  You should have received a copy of the GNU General Public License
 *  along with CommandStation.  If not, see <https://www.gnu.org/licenses/>.
 */
#include <Arduino.h>

#include "DCCWaveform.h"
#include "DCCTimer.h"
#include "DIAG.h"
<<<<<<< HEAD

#ifdef ARDUINO_ARCH_MEGAAVR
#include "EveryTimerB.h"
#define Timer1 TimerB2 // use TimerB2 as a drop in replacement for Timer1
#else // assume architecture supported by TimerOne ....
#include "TimerOne.h"
#endif 

const int NORMAL_SIGNAL_TIME=58;  // this is the 58uS DCC 1-bit waveform half-cycle 
const int SLOW_SIGNAL_TIME=NORMAL_SIGNAL_TIME*512;
=======
 
>>>>>>> cbb039c0

DCCWaveform  DCCWaveform::mainTrack(PREAMBLE_BITS_MAIN, true);
DCCWaveform  DCCWaveform::progTrack(PREAMBLE_BITS_PROG, false);


bool DCCWaveform::progTrackSyncMain=false; 
bool DCCWaveform::progTrackBoosted=false; 
  
void DCCWaveform::begin(MotorDriver * mainDriver, MotorDriver * progDriver) {
  mainTrack.motorDriver=mainDriver;
  progTrack.motorDriver=progDriver;

  mainTrack.setPowerMode(POWERMODE::OFF);      
  progTrack.setPowerMode(POWERMODE::OFF);
<<<<<<< HEAD
 
  Timer1.initialize();
  Timer1.setPeriod(NORMAL_SIGNAL_TIME); // this is the 58uS DCC 1-bit waveform half-cycle
  Timer1.attachInterrupt(interruptHandler);
  Timer1.start();
}
void DCCWaveform::setDiagnosticSlowWave(bool slow) {
  Timer1.setPeriod(slow? SLOW_SIGNAL_TIME : NORMAL_SIGNAL_TIME);
  Timer1.start(); 
=======
  DCCTimer::begin(DCCWaveform::interruptHandler);     
}

void DCCWaveform::setDiagnosticSlowWave(bool slow) {  
  DCCTimer::begin(DCCWaveform::interruptHandler, slow);     
>>>>>>> cbb039c0
  DIAG(F("\nDCC SLOW WAVE %S\n"),slow?F("SET. DO NOT ADD LOCOS TO TRACK"):F("RESET")); 
}

void DCCWaveform::loop() {
  mainTrack.checkPowerOverload();
  progTrack.checkPowerOverload();
}

void DCCWaveform::interruptHandler() {
  // call the timer edge sensitive actions for progtrack and maintrack
  bool mainCall2 = mainTrack.interrupt1();
  bool progCall2 = progTrack.interrupt1();

  // call (if necessary) the procs to get the current bits
  // these must complete within 50microsecs of the interrupt
  // but they are only called ONCE PER BIT TRANSMITTED
  // after the rising edge of the signal
  if (mainCall2) mainTrack.interrupt2();
  if (progCall2) progTrack.interrupt2();
}


// An instance of this class handles the DCC transmissions for one track. (main or prog)
// Interrupts are marshalled via the statics.
// A track has a current transmit buffer, and a pending buffer.
// When the current buffer is exhausted, either the pending buffer (if there is one waiting) or an idle buffer.


// This bitmask has 9 entries as each byte is trasmitted as a zero + 8 bits.
const byte bitMask[] = {0x00, 0x80, 0x40, 0x20, 0x10, 0x08, 0x04, 0x02, 0x01};


DCCWaveform::DCCWaveform( byte preambleBits, bool isMain) {
  // establish appropriate pins
  isMainTrack = isMain;
  packetPending = false;
  memcpy(transmitPacket, idlePacket, sizeof(idlePacket));
  state = 0;
  // The +1 below is to allow the preamble generator to create the stop bit
  // fpr the previous packet. 
  requiredPreambles = preambleBits+1;  
  bytes_sent = 0;
  bits_sent = 0;
  sampleDelay = 0;
  lastSampleTaken = millis();
  ackPending=false;
}

POWERMODE DCCWaveform::getPowerMode() {
  return powerMode;
}

void DCCWaveform::setPowerMode(POWERMODE mode) {
<<<<<<< HEAD
  
=======
>>>>>>> cbb039c0
  powerMode = mode;
  bool ison = (mode == POWERMODE::ON);
  motorDriver->setPower( ison);
}


void DCCWaveform::checkPowerOverload() {
  
  static int progTripValue = motorDriver->mA2raw(TRIP_CURRENT_PROG); // need only calculate once, hence static

  if (millis() - lastSampleTaken  < sampleDelay) return;
  lastSampleTaken = millis();
  int tripValue= motorDriver->getRawCurrentTripValue();
  if (!isMainTrack && !ackPending && !progTrackSyncMain && !progTrackBoosted)
    tripValue=progTripValue;
  
  switch (powerMode) {
    case POWERMODE::OFF:
      sampleDelay = POWER_SAMPLE_OFF_WAIT;
      break;
    case POWERMODE::ON:
      // Check current
      lastCurrent = motorDriver->getCurrentRaw();
      if (lastCurrent <= tripValue) {
        sampleDelay = POWER_SAMPLE_ON_WAIT;
	if(power_good_counter<100)
	  power_good_counter++;
	else
	  if (power_sample_overload_wait>POWER_SAMPLE_OVERLOAD_WAIT) power_sample_overload_wait=POWER_SAMPLE_OVERLOAD_WAIT;
      } else {
        setPowerMode(POWERMODE::OVERLOAD);
        unsigned int mA=motorDriver->raw2mA(lastCurrent);
        unsigned int maxmA=motorDriver->raw2mA(tripValue);
        DIAG(F("\n*** %S TRACK POWER OVERLOAD current=%d max=%d  offtime=%l ***\n"), isMainTrack ? F("MAIN") : F("PROG"), mA, maxmA, power_sample_overload_wait);
	power_good_counter=0;
        sampleDelay = power_sample_overload_wait;
	if (power_sample_overload_wait >= 10000)
	    power_sample_overload_wait = 10000;
	else
	    power_sample_overload_wait *= 2;
      }
      break;
    case POWERMODE::OVERLOAD:
      // Try setting it back on after the OVERLOAD_WAIT
      setPowerMode(POWERMODE::ON);
      sampleDelay = POWER_SAMPLE_ON_WAIT;
      break;
    default:
      sampleDelay = 999; // cant get here..meaningless statement to avoid compiler warning.
  }
}

// process time-edge sensitive part of interrupt
// return true if second level required
bool DCCWaveform::interrupt1() {
  // NOTE: this must consume transmission buffers even if the power is off
  // otherwise can cause hangs in main loop waiting for the pendingBuffer.
  switch (state) {
    case 0:  // start of bit transmission
      setSignal(HIGH);
      state = 1;
      return true; // must call interrupt2 to set currentBit

    case 1:  // 58us after case 0
      if (currentBit) {
        setSignal(LOW);
        state = 0;
      }
      else  {
        setSignal(HIGH);  // jitter prevention
        state = 2;
      }
      break;
    case 2:  // 116us after case 0
      setSignal(LOW);
      state = 3;
      break;
    case 3:  // finished sending zero bit
      setSignal(LOW);  // jitter prevention
      state = 0;
      break;
  }

  // ACK check is prog track only and will only be checked if 
  // this is not case(0) which needs  relatively expensive packet change code to be called.
  if (ackPending) checkAck();

  return false;

}

void DCCWaveform::setSignal(bool high) {
  if (progTrackSyncMain) {
    if (!isMainTrack) return; // ignore PROG track waveform while in sync
    // set both tracks to same signal
    motorDriver->setSignal(high);
    progTrack.motorDriver->setSignal(high);
    return;     
  }
  motorDriver->setSignal(high);
}
      
void DCCWaveform::interrupt2() {
  // set currentBit to be the next bit to be sent.

  if (remainingPreambles > 0 ) {
    currentBit = true;
    remainingPreambles--;
    return;
  }

  // beware OF 9-BIT MASK  generating a zero to start each byte
  currentBit = transmitPacket[bytes_sent] & bitMask[bits_sent];
  bits_sent++;

  // If this is the last bit of a byte, prepare for the next byte

  if (bits_sent == 9) { // zero followed by 8 bits of a byte
    //end of Byte
    bits_sent = 0;
    bytes_sent++;
    // if this is the last byte, prepere for next packet
    if (bytes_sent >= transmitLength) {
      // end of transmission buffer... repeat or switch to next message
      bytes_sent = 0;
      remainingPreambles = requiredPreambles;

      if (transmitRepeats > 0) {
        transmitRepeats--;
      }
      else if (packetPending) {
        // Copy pending packet to transmit packet
        for (int b = 0; b < pendingLength; b++) transmitPacket[b] = pendingPacket[b];
        transmitLength = pendingLength;
        transmitRepeats = pendingRepeats;
        packetPending = false;
        sentResetsSincePacket=0;
      }
      else {
        // Fortunately reset and idle packets are the same length
        memcpy( transmitPacket, isMainTrack ? idlePacket : resetPacket, sizeof(idlePacket));
        transmitLength = sizeof(idlePacket);
        transmitRepeats = 0;
        if (sentResetsSincePacket<250) sentResetsSincePacket++;
      }
    }
  }  
}



// Wait until there is no packet pending, then make this pending
void DCCWaveform::schedulePacket(const byte buffer[], byte byteCount, byte repeats) {
  if (byteCount >= MAX_PACKET_SIZE) return; // allow for chksum
  while (packetPending);

  byte checksum = 0;
  for (int b = 0; b < byteCount; b++) {
    checksum ^= buffer[b];
    pendingPacket[b] = buffer[b];
  }
  pendingPacket[byteCount] = checksum;
  pendingLength = byteCount + 1;
  pendingRepeats = repeats;
  packetPending = true;
  sentResetsSincePacket=0;
}

int DCCWaveform::getLastCurrent() {
   return lastCurrent;
}

// Operations applicable to PROG track ONLY.
// (yes I know I could have subclassed the main track but...) 

void DCCWaveform::setAckBaseline() {
      if (isMainTrack) return;
      int baseline = motorDriver->getCurrentRaw();
      ackThreshold= baseline + motorDriver->mA2raw(ackLimitmA);
      if (Diag::ACK) DIAG(F("\nACK baseline=%d/%dmA Threshold=%d/%dmA Duration: %dus <= pulse <= %dus"),
			  baseline,motorDriver->raw2mA(baseline),
			  ackThreshold,motorDriver->raw2mA(ackThreshold),
                          minAckPulseDuration, maxAckPulseDuration);
}

void DCCWaveform::setAckPending() {
      if (isMainTrack) return; 
      ackMaxCurrent=0;
      ackPulseStart=0;
      ackPulseDuration=0;
      ackDetected=false;
      ackCheckStart=millis();
      ackPending=true;  // interrupt routines will now take note
}

byte DCCWaveform::getAck() {
      if (ackPending) return (2);  // still waiting
      if (Diag::ACK) DIAG(F("\n%S after %dmS max=%d/%dmA pulse=%duS"),ackDetected?F("ACK"):F("NO-ACK"), ackCheckDuration, 
           ackMaxCurrent,motorDriver->raw2mA(ackMaxCurrent), ackPulseDuration);
      if (ackDetected) return (1); // Yes we had an ack
      return(0);  // pending set off but not detected means no ACK.   
}

void DCCWaveform::checkAck() {
    // This function operates in interrupt() time so must be fast and can't DIAG 
    
    if (sentResetsSincePacket > 6) {  //ACK timeout
        ackCheckDuration=millis()-ackCheckStart;
        ackPending = false;
        return; 
    }
      
    lastCurrent=motorDriver->getCurrentRaw();
    if (lastCurrent > ackMaxCurrent) ackMaxCurrent=lastCurrent;
    // An ACK is a pulse lasting between minAckPulseDuration and maxAckPulseDuration uSecs (refer @haba)
        
    if (lastCurrent>ackThreshold) {
       if (ackPulseStart==0) ackPulseStart=micros();    // leading edge of pulse detected
       return;
    }
    
    // not in pulse
    if (ackPulseStart==0) return; // keep waiting for leading edge 
    
    // detected trailing edge of pulse
    ackPulseDuration=micros()-ackPulseStart;
               
    if (ackPulseDuration>=minAckPulseDuration && ackPulseDuration<=maxAckPulseDuration) {
        ackCheckDuration=millis()-ackCheckStart;
        ackDetected=true;
        ackPending=false;
        transmitRepeats=0;  // shortcut remaining repeat packets 
        return;  // we have a genuine ACK result
    }      
    ackPulseStart=0;  // We have detected a too-short or too-long pulse so ignore and wait for next leading edge 
}<|MERGE_RESOLUTION|>--- conflicted
+++ resolved
@@ -22,20 +22,7 @@
 #include "DCCWaveform.h"
 #include "DCCTimer.h"
 #include "DIAG.h"
-<<<<<<< HEAD
-
-#ifdef ARDUINO_ARCH_MEGAAVR
-#include "EveryTimerB.h"
-#define Timer1 TimerB2 // use TimerB2 as a drop in replacement for Timer1
-#else // assume architecture supported by TimerOne ....
-#include "TimerOne.h"
-#endif 
-
-const int NORMAL_SIGNAL_TIME=58;  // this is the 58uS DCC 1-bit waveform half-cycle 
-const int SLOW_SIGNAL_TIME=NORMAL_SIGNAL_TIME*512;
-=======
  
->>>>>>> cbb039c0
 
 DCCWaveform  DCCWaveform::mainTrack(PREAMBLE_BITS_MAIN, true);
 DCCWaveform  DCCWaveform::progTrack(PREAMBLE_BITS_PROG, false);
@@ -50,23 +37,11 @@
 
   mainTrack.setPowerMode(POWERMODE::OFF);      
   progTrack.setPowerMode(POWERMODE::OFF);
-<<<<<<< HEAD
- 
-  Timer1.initialize();
-  Timer1.setPeriod(NORMAL_SIGNAL_TIME); // this is the 58uS DCC 1-bit waveform half-cycle
-  Timer1.attachInterrupt(interruptHandler);
-  Timer1.start();
-}
-void DCCWaveform::setDiagnosticSlowWave(bool slow) {
-  Timer1.setPeriod(slow? SLOW_SIGNAL_TIME : NORMAL_SIGNAL_TIME);
-  Timer1.start(); 
-=======
   DCCTimer::begin(DCCWaveform::interruptHandler);     
 }
 
 void DCCWaveform::setDiagnosticSlowWave(bool slow) {  
   DCCTimer::begin(DCCWaveform::interruptHandler, slow);     
->>>>>>> cbb039c0
   DIAG(F("\nDCC SLOW WAVE %S\n"),slow?F("SET. DO NOT ADD LOCOS TO TRACK"):F("RESET")); 
 }
 
@@ -120,10 +95,6 @@
 }
 
 void DCCWaveform::setPowerMode(POWERMODE mode) {
-<<<<<<< HEAD
-  
-=======
->>>>>>> cbb039c0
   powerMode = mode;
   bool ison = (mode == POWERMODE::ON);
   motorDriver->setPower( ison);
