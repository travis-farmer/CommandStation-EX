--- conflicted
+++ resolved
@@ -22,11 +22,6 @@
 #include "defines.h"
 #include "DisplayInterface.h"
 
-<<<<<<< HEAD
-#include "defines.h"  // includes config.h as well
-
-=======
->>>>>>> 8b498b8b
 // Allow maximum message length to be overridden from config.h
 #if !defined(MAX_MSG_SIZE) 
 #define MAX_MSG_SIZE 20
