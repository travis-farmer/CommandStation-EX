/*
 *  © 2022 Harald Barth
 *  © 2020-2025 Chris Harlow
 *  © 2020 Gregor Baues
 *  © 2022 Colin Murdoch
 * 
 *  All rights reserved.
 *
 *  This file is part of CommandStation-EX
 *
 *  This is free software: you can redistribute it and/or modify
 *  it under the terms of the GNU General Public License as published by
 *  the Free Software Foundation, either version 3 of the License, or
 *  (at your option) any later version.
 *
 *  It is distributed in the hope that it will be useful,
 *  but WITHOUT ANY WARRANTY; without even the implied warranty of
 *  MERCHANTABILITY or FITNESS FOR A PARTICULAR PURPOSE.  See the
 *  GNU General Public License for more details.
 *
 *  You should have received a copy of the GNU General Public License
 *  along with CommandStation.  If not, see <https://www.gnu.org/licenses/>.
 */
#ifndef CommandDistributor_h
#define CommandDistributor_h
#include "DCCEXParser.h"
#include "RingStream.h"
#include "StringBuffer.h"
#include "defines.h"
#include "EXRAIL2.h"
#include "DCC.h"

#if WIFI_ON | ETHERNET_ON 
  // Command Distributor must handle a RingStream of clients
  #define CD_HANDLE_RING
#endif 

class CommandDistributor {
public:
<<<<<<< HEAD
  enum clientType: byte {NONE_TYPE,COMMAND_TYPE,WITHROTTLE_TYPE,WEBSOCK_CONNECTING_TYPE,WEBSOCKET_TYPE};
=======
  enum clientType: byte {NONE_TYPE=0,COMMAND_TYPE,WITHROTTLE_TYPE};
>>>>>>> c99eac6a
private:
  static void broadcastToClients(clientType type);
  static StringBuffer * broadcastBufferWriter;
  #ifdef CD_HANDLE_RING
    static RingStream * ring;
<<<<<<< HEAD
    static clientType clients[20];
=======
    static clientType clients[MAX_NUM_TCP_CLIENTS];
>>>>>>> c99eac6a
  #endif
public :
  static void parse(byte clientId,byte* buffer, RingStream * ring);
  static void broadcastLoco(DCC::LOCO * slot);
  static void broadcastForgetLoco(int16_t loco);
  static void broadcastSensor(int16_t id, bool value);
  static void broadcastTurnout(int16_t id, bool isClosed);
  static void broadcastTurntable(int16_t id, uint8_t position, bool moving);
  static void broadcastClockTime(int16_t time, int8_t rate);
  static void setClockTime(int16_t time, int8_t rate, byte opt);
  static int16_t retClockTime();
  static void broadcastPower();
  static void broadcastRaw(clientType type,char * msg);
  static void broadcastTrackState(const FSH* format,byte trackLetter, const FSH* modename, int16_t dcAddr);
  template<typename... Targs> static void broadcastReply(clientType type, Targs... msg);
  static void forget(byte clientId);
  static void broadcastRouteState(uint16_t routeId,byte state);
  static void broadcastRouteCaption(uint16_t routeId,const FSH * caption);
  static void broadcastMessage(char * message);
  
  // Handling code for virtual LCD receiver.
  static Print * getVirtualLCDSerial(byte screen, byte row);
  static void commitVirtualLCDSerial();
  static void setVirtualLCDSerial(Print * stream); 
  private:
    static Print * virtualLCDSerial;
    static byte virtualLCDClient;
    static byte rememberVLCDClient;
};

#endif<|MERGE_RESOLUTION|>--- conflicted
+++ resolved
@@ -37,21 +37,13 @@
 
 class CommandDistributor {
 public:
-<<<<<<< HEAD
-  enum clientType: byte {NONE_TYPE,COMMAND_TYPE,WITHROTTLE_TYPE,WEBSOCK_CONNECTING_TYPE,WEBSOCKET_TYPE};
-=======
-  enum clientType: byte {NONE_TYPE=0,COMMAND_TYPE,WITHROTTLE_TYPE};
->>>>>>> c99eac6a
+  enum clientType: byte {NONE_TYPE = 0,COMMAND_TYPE,WITHROTTLE_TYPE,WEBSOCK_CONNECTING_TYPE,WEBSOCKET_TYPE}; // independent of other types, NONE_TYPE must be 0
 private:
   static void broadcastToClients(clientType type);
   static StringBuffer * broadcastBufferWriter;
   #ifdef CD_HANDLE_RING
     static RingStream * ring;
-<<<<<<< HEAD
-    static clientType clients[20];
-=======
     static clientType clients[MAX_NUM_TCP_CLIENTS];
->>>>>>> c99eac6a
   #endif
 public :
   static void parse(byte clientId,byte* buffer, RingStream * ring);
