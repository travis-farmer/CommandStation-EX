--- conflicted
+++ resolved
@@ -18,13 +18,9 @@
 const byte PROG_SIGNAL_PIN_ALT = 0;  // for hardware that flipflops signal pins 
 const byte PROG_SENSE_PIN = A1;
 const byte PROG_BRAKE_PIN = 8;
-<<<<<<< HEAD
 
 const int   PROG_MAX_MILLIAMPS=250;
-const float PROG_SENSE_FACTOR=2.99; //  analgRead(PROG_SENSE_PIN) * PROG_SENSE_FACTOR = milliamps 
-=======
 const float PROG_SENSE_FACTOR=1.717; //  analgRead(PROG_SENSE_PIN) * PROG_SENSE_FACTOR = milliamps 
->>>>>>> 0c9b2d96
 
 // Allocations with memory implications..!
 // Base system takes approx 900 bytes + 8 per loco. Turnouts, Sensors etc are dynamically created
