--- conflicted
+++ resolved
@@ -64,11 +64,7 @@
 class DCC
 {
 public:
-<<<<<<< HEAD
-  static void begin(const FSH *motorShieldName, MotorDriver *mainDriver, MotorDriver *progDriver, byte timerNumber = 1);
-=======
-  static void begin(const __FlashStringHelper *motorShieldName, MotorDriver *mainDriver, MotorDriver *progDriver);
->>>>>>> cbb039c0
+  static void begin(FSH * motorShieldName, MotorDriver *mainDriver, MotorDriver *progDriver);
   static void loop();
 
   // Public DCC API functions
