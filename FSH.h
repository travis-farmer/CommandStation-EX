/*
 *  © 2022 Paul M. Antoine
 *  © 2021 Neil McKechnie
 *  © 2021 Harald Barth
 *  © 2021 Fred Decker
 *  All rights reserved.
 *  
 *  This file is part of CommandStation-EX
 *
 *  This is free software: you can redistribute it and/or modify
 *  it under the terms of the GNU General Public License as published by
 *  the Free Software Foundation, either version 3 of the License, or
 *  (at your option) any later version.
 *
 *  It is distributed in the hope that it will be useful,
 *  but WITHOUT ANY WARRANTY; without even the implied warranty of
 *  MERCHANTABILITY or FITNESS FOR A PARTICULAR PURPOSE.  See the
 *  GNU General Public License for more details.
 *
 *  You should have received a copy of the GNU General Public License
 *  along with CommandStation.  If not, see <https://www.gnu.org/licenses/>.
 */
#ifndef FSH_h
#define FSH_h

/* This is an architecture support file to manage the differences 
 *  between the nano/uno.mega and the later nanoEvery, unoWifiRev2 etc
 *  
 *  IMPORTANT:
 *  To maintain portability the main code should NOT contain ANY references 
 *  to the following: 
 *  
 *  __FlashStringHelper     Use FSH instead.
 *  PROGMEM                 use FLASH instead
 *  pgm_read_byte_near      use GETFLASH instead.
 *  pgm_read_word_near      use GETFLASHW instead.
 * 
 *  Also:
 *    HIGHFLASH    -  PROGMEM forced to end of link so needs far pointers.
 *    GETHIGHFLASH,GETHIGHFLASHW to access them
 *  
 */
#include <Arduino.h>
<<<<<<< HEAD
#ifdef ARDUINO_ARCH_AVR
// AVR devices have flash memory mapped differently
// progmem can be accessed by _near functions or _far
typedef __FlashStringHelper FSH;
#define FLASH PROGMEM
#define GETFLASH(addr) pgm_read_byte_near(addr)


#if defined(ARDUINO_AVR_MEGA) || defined(ARDUINO_AVR_MEGA2560)
// AVR_MEGA memory deliberately placed at end of link may need _far functions
#define HIGHFLASH __attribute__((section(".fini2")))
#define GETFARPTR(data) pgm_get_far_address(data)
#define GETHIGHFLASH(data,offset) pgm_read_byte_far(GETFARPTR(data)+offset)
#define GETHIGHFLASHW(data,offset) pgm_read_word_far(GETFARPTR(data)+offset)
#else
// AVR_UNO/NANO runtime does not support _far functions so just use _near equivalent
// as there is no progmem above 32kb anyway.
#define HIGHFLASH PROGMEM
#define GETFARPTR(data) ((uint32_t)(data))
#define GETHIGHFLASH(data,offset) pgm_read_byte_near(GETFARPTR(data)+(offset))
#define GETHIGHFLASHW(data,offset) pgm_read_word_near(GETFARPTR(data)+(offset))
#endif

#else 
// Non-AVR Flat-memory devices have no need of this support so can be remapped to normal memory access
#ifdef F
  #undef F
#endif
#ifdef FLASH
  #undef FLASH
#endif
#define F(str) (str)
typedef char FSH; 
#define FLASH
#define HIGHFLASH
#define GETFARPTR(data) ((uint32_t)(data))
#define GETFLASH(addr) (*(const byte *)(addr))
#define GETHIGHFLASH(data,offset)  (*(const byte *)(GETFARPTR(data)+offset))
#define GETHIGHFLASHW(data,offset) (*(const uint16_t *)(GETFARPTR(data)+offset))
#endif
#endif
=======

#if defined(ARDUINO_ARCH_MEGAAVR)

#ifdef F
  #undef F
#endif
#define F(str) (str)
typedef char FSH; 
#define GETFLASH(addr) (*(const unsigned char *)(addr))
#define GETFLASHW(addr) (*(const unsigned short *)(addr))
#define FLASH
#define strlen_P strlen
#define strcpy_P strcpy

#elif defined(ARDUINO_ARCH_SAMD) || defined(ARDUINO_ARCH_STM32)

typedef __FlashStringHelper FSH;
#define GETFLASH(addr) pgm_read_byte(addr)
// pgm_read_word is buggy if addr is odd but here
// we do only read well aligned addrs, the others are
// taken care about in the GET_OPERAND(n) macro in EXRAIL2.cpp.
#define GETFLASHW(addr) pgm_read_word(addr)
#ifdef FLASH
  #undef FLASH
#endif
#define FLASH PROGMEM

#else // AVR and AVR compat here

typedef __FlashStringHelper FSH;
#define GETFLASH(addr) pgm_read_byte_near(addr)
#define GETFLASHW(addr) pgm_read_word_near(addr)
#define FLASH PROGMEM

#endif // flash stuff
#endif // FSH
>>>>>>> a6ae1a48
<|MERGE_RESOLUTION|>--- conflicted
+++ resolved
@@ -41,7 +41,6 @@
  *  
  */
 #include <Arduino.h>
-<<<<<<< HEAD
 #ifdef ARDUINO_ARCH_AVR
 // AVR devices have flash memory mapped differently
 // progmem can be accessed by _near functions or _far
@@ -82,42 +81,4 @@
 #define GETHIGHFLASH(data,offset)  (*(const byte *)(GETFARPTR(data)+offset))
 #define GETHIGHFLASHW(data,offset) (*(const uint16_t *)(GETFARPTR(data)+offset))
 #endif
-#endif
-=======
-
-#if defined(ARDUINO_ARCH_MEGAAVR)
-
-#ifdef F
-  #undef F
-#endif
-#define F(str) (str)
-typedef char FSH; 
-#define GETFLASH(addr) (*(const unsigned char *)(addr))
-#define GETFLASHW(addr) (*(const unsigned short *)(addr))
-#define FLASH
-#define strlen_P strlen
-#define strcpy_P strcpy
-
-#elif defined(ARDUINO_ARCH_SAMD) || defined(ARDUINO_ARCH_STM32)
-
-typedef __FlashStringHelper FSH;
-#define GETFLASH(addr) pgm_read_byte(addr)
-// pgm_read_word is buggy if addr is odd but here
-// we do only read well aligned addrs, the others are
-// taken care about in the GET_OPERAND(n) macro in EXRAIL2.cpp.
-#define GETFLASHW(addr) pgm_read_word(addr)
-#ifdef FLASH
-  #undef FLASH
-#endif
-#define FLASH PROGMEM
-
-#else // AVR and AVR compat here
-
-typedef __FlashStringHelper FSH;
-#define GETFLASH(addr) pgm_read_byte_near(addr)
-#define GETFLASHW(addr) pgm_read_word_near(addr)
-#define FLASH PROGMEM
-
-#endif // flash stuff
-#endif // FSH
->>>>>>> a6ae1a48
+#endif