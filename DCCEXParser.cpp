/*
 *  © 2022 Paul M Antoine
 *  © 2021 Neil McKechnie
 *  © 2021 Mike S
 *  © 2021 Herb Morton
 *  © 2020-2022 Harald Barth
 *  © 2020-2021 M Steve Todd
 *  © 2020-2021 Fred Decker
 *  © 2020-2021 Chris Harlow
 *  All rights reserved.
 *  
 *  This file is part of CommandStation-EX
 *
 *  This is free software: you can redistribute it and/or modify
 *  it under the terms of the GNU General Public License as published by
 *  the Free Software Foundation, either version 3 of the License, or
 *  (at your option) any later version.
 *
 *  It is distributed in the hope that it will be useful,
 *  but WITHOUT ANY WARRANTY; without even the implied warranty of
 *  MERCHANTABILITY or FITNESS FOR A PARTICULAR PURPOSE.  See the
 *  GNU General Public License for more details.
 *
 *  You should have received a copy of the GNU General Public License
 *  along with CommandStation.  If not, see <https://www.gnu.org/licenses/>.
 */
#include "StringFormatter.h"
#include "DCCEXParser.h"
#include "DCC.h"
#include "DCCWaveform.h"
#include "Turnouts.h"
#include "Outputs.h"
#include "Sensors.h"
#include "GITHUB_SHA.h"
#include "version.h"
#include "defines.h"
#include "CommandDistributor.h"
#include "EEStore.h"
#include "DIAG.h"
#include "TrackManager.h"
#include "DCCTimer.h"
#include "EXRAIL2.h"
#ifdef HAS_AVR_WDT
#include <avr/wdt.h>
#endif


// These keywords are used in the <1> command. The number is what you get if you use the keyword as a parameter.
// To discover new keyword numbers , use the <$ YOURKEYWORD> command
const int16_t HASH_KEYWORD_PROG = -29718;
const int16_t HASH_KEYWORD_MAIN = 11339;
const int16_t HASH_KEYWORD_JOIN = -30750;
const int16_t HASH_KEYWORD_CABS = -11981;
const int16_t HASH_KEYWORD_RAM = 25982;
const int16_t HASH_KEYWORD_CMD = 9962;
const int16_t HASH_KEYWORD_ACK = 3113;
const int16_t HASH_KEYWORD_ON = 2657;
const int16_t HASH_KEYWORD_DCC = 6436;
const int16_t HASH_KEYWORD_SLOW = -17209;
const int16_t HASH_KEYWORD_PROGBOOST = -6353;
#ifndef DISABLE_EEPROM
const int16_t HASH_KEYWORD_EEPROM = -7168;
#endif
const int16_t HASH_KEYWORD_LIMIT = 27413;
const int16_t HASH_KEYWORD_MAX = 16244;
const int16_t HASH_KEYWORD_MIN = 15978;
const int16_t HASH_KEYWORD_RESET = 26133;
const int16_t HASH_KEYWORD_RETRY = 25704;
const int16_t HASH_KEYWORD_SPEED28 = -17064;
const int16_t HASH_KEYWORD_SPEED128 = 25816;
const int16_t HASH_KEYWORD_SERVO=27709;
const int16_t HASH_KEYWORD_VPIN=-415;
const int16_t HASH_KEYWORD_A='A';
const int16_t HASH_KEYWORD_C='C';
const int16_t HASH_KEYWORD_R='R';
const int16_t HASH_KEYWORD_T='T';
const int16_t HASH_KEYWORD_LCN = 15137;
const int16_t HASH_KEYWORD_HAL = 10853;
const int16_t HASH_KEYWORD_SHOW = -21309;
const int16_t HASH_KEYWORD_ANIN = -10424;
const int16_t HASH_KEYWORD_ANOUT = -26399;
const int16_t HASH_KEYWORD_WIFI = -5583;
const int16_t HASH_KEYWORD_ETHERNET = -30767;
const int16_t HASH_KEYWORD_WIT = 31594;

int16_t DCCEXParser::stashP[MAX_COMMAND_PARAMS];
bool DCCEXParser::stashBusy;
Print *DCCEXParser::stashStream = NULL;
RingStream *DCCEXParser::stashRingStream = NULL;
byte DCCEXParser::stashTarget=0;

// This is a JMRI command parser.
// It doesnt know how the string got here, nor how it gets back.
// It knows nothing about hardware or tracks... it just parses strings and
// calls the corresponding DCC api.
// Non-DCC things like turnouts, pins and sensors are handled in additional JMRI interface classes.


int16_t DCCEXParser::splitValues(int16_t result[MAX_COMMAND_PARAMS], const byte *cmd, bool usehex)
{
    byte state = 1;
    byte parameterCount = 0;
    int16_t runningValue = 0;
    const byte *remainingCmd = cmd + 1; // skips the opcode
    bool signNegative = false;

    // clear all parameters in case not enough found
    for (int16_t i = 0; i < MAX_COMMAND_PARAMS; i++)
        result[i] = 0;

    while (parameterCount < MAX_COMMAND_PARAMS)
    {
        byte hot = *remainingCmd;

        switch (state)
        {

        case 1: // skipping spaces before a param
            if (hot == ' ')
                break;
            if (hot == '\0' || hot == '>')
                return parameterCount;
            state = 2;
            continue;

        case 2: // checking sign
            signNegative = false;
            runningValue = 0;
            state = 3;
            if (hot != '-')
                continue;
            signNegative = true;
            break;
        case 3: // building a parameter
            if (hot >= '0' && hot <= '9')
            {
                runningValue = (usehex?16:10) * runningValue + (hot - '0');
                break;
            }
            if (hot >= 'a' && hot <= 'z') hot=hot-'a'+'A'; // uppercase a..z
            if (usehex && hot>='A' && hot<='F') {
                // treat A..F as hex not keyword
                runningValue = 16 * runningValue + (hot - 'A' + 10);
                break;
            }
            if (hot=='_' || (hot >= 'A' && hot <= 'Z'))
            {
                // Since JMRI got modified to send keywords in some rare cases, we need this
                // Super Kluge to turn keywords into a hash value that can be recognised later
                runningValue = ((runningValue << 5) + runningValue) ^ hot;
                break;
            }
            result[parameterCount] = runningValue * (signNegative ? -1 : 1);
            parameterCount++;
            state = 1;
            continue;
        }
        remainingCmd++;
    }
    return parameterCount;
}

extern __attribute__((weak))  void myFilter(Print * stream, byte & opcode, byte & paramCount, int16_t p[]);
FILTER_CALLBACK DCCEXParser::filterCallback = myFilter;
FILTER_CALLBACK DCCEXParser::filterRMFTCallback = 0;
AT_COMMAND_CALLBACK DCCEXParser::atCommandCallback = 0;

// deprecated
void DCCEXParser::setFilter(FILTER_CALLBACK filter)
{
    filterCallback = filter;
}
void DCCEXParser::setRMFTFilter(FILTER_CALLBACK filter)
{
    filterRMFTCallback = filter;
}
void DCCEXParser::setAtCommandCallback(AT_COMMAND_CALLBACK callback)
{
    atCommandCallback = callback;
}

// Parse an F() string 
void DCCEXParser::parse(const FSH * cmd) {
      DIAG(F("SETUP(\"%S\")"),cmd);
      int size=strlen_P((char *)cmd)+1; 
      char buffer[size];
      strcpy_P(buffer,(char *)cmd);
      parse(&Serial,(byte *)buffer,NULL);
}

// See documentation on DCC class for info on this section

void DCCEXParser::parse(Print *stream,  byte *com,  RingStream *ringStream) {
  // This function can get stings of the form "<C OMM AND>" or "C OMM AND"
  // found is true first after the leading "<" has been passed
  bool found = (com[0] != '<');
  for (byte *c=com; c[0] != '\0'; c++) {
    if (found) {
      parseOne(stream, c,  ringStream);
      found=false;
    }
    if (c[0] == '<')
      found = true;
  }
}

void DCCEXParser::parseOne(Print *stream, byte *com, RingStream * ringStream)
{
#ifndef DISABLE_EEPROM
    (void)EEPROM; // tell compiler not to warn this is unused
#endif
    if (Diag::CMD)
        DIAG(F("PARSING:%s"), com);
    int16_t p[MAX_COMMAND_PARAMS];
    while (com[0] == '<' || com[0] == ' ')
        com++; // strip off any number of < or spaces
    byte opcode = com[0];
    byte params = splitValues(p, com, opcode=='M' || opcode=='P');
    
    if (filterCallback)
        filterCallback(stream, opcode, params, p);
    if (filterRMFTCallback && opcode!='\0')
        filterRMFTCallback(stream, opcode, params, p);

    // Functions return from this switch if complete, break from switch implies error <X> to send
    switch (opcode)
    {
    case '\0':
        return; // filterCallback asked us to ignore
    case 't':   // THROTTLE <t [REGISTER] CAB SPEED DIRECTION>
    {
        if (params==1) {  // <t cab>  display state
        
        int16_t slot=DCC::lookupSpeedTable(p[0],false);
        if (slot>=0) {
            DCC::LOCO * sp=&DCC::speedTable[slot];
            StringFormatter::send(stream,F("<l %d %d %d %l>\n"),
			sp->loco,slot,sp->speedCode,sp->functions);
            }
        else // send dummy state speed 0 fwd no functions. 
            StringFormatter::send(stream,F("<l %d -1 128 0>\n"),p[0]);
        return; 
        }
        
        int16_t cab;
        int16_t tspeed;
        int16_t direction;
        
        if (params == 4)
        { // <t REGISTER CAB SPEED DIRECTION>
            cab = p[1];
            tspeed = p[2];
            direction = p[3];
        }
        else if (params == 3)
        { // <t CAB SPEED DIRECTION>
            cab = p[0];
            tspeed = p[1];
            direction = p[2];
        }
        else
            break;

        // Convert DCC-EX protocol speed steps where
        // -1=emergency stop, 0-126 as speeds
        // to DCC 0=stop, 1= emergency stop, 2-127 speeds
        if (tspeed > 126 || tspeed < -1)
            break; // invalid JMRI speed code
        if (tspeed < 0)
            tspeed = 1; // emergency stop DCC speed
        else if (tspeed > 0)
            tspeed++; // map 1-126 -> 2-127
        if (cab == 0 && tspeed > 1)
            break; // ignore broadcasts of speed>1

        if (direction < 0 || direction > 1)
            break; // invalid direction code

        DCC::setThrottle(cab, tspeed, direction);
        if (params == 4) // send obsolete format T response
            StringFormatter::send(stream, F("<T %d %d %d>\n"), p[0], p[2], p[3]);
        // speed change will be broadcast anyway in new <l > format
        return;
    }
    case 'f': // FUNCTION <f CAB BYTE1 [BYTE2]>
        if (parsef(stream, params, p))
            return;
        break;

    case 'a': // ACCESSORY <a ADDRESS SUBADDRESS ACTIVATE [ONOFF]> or <a LINEARADDRESS ACTIVATE>
        { 
          int address;
          byte subaddress;
          byte activep;
          byte onoff;
          if (params==2) { // <a LINEARADDRESS ACTIVATE>
              address=(p[0] - 1) / 4 + 1;
              subaddress=(p[0] - 1)  % 4;
              activep=1;
              onoff=2; // send both
          }
          else if (params==3) { // <a ADDRESS SUBADDRESS ACTIVATE>
              address=p[0];
              subaddress=p[1];
              activep=2;
              onoff=2; // send both
          }
          else if (params==4) { // <a ADDRESS SUBADDRESS ACTIVATE ONOFF>
              address=p[0];
              subaddress=p[1];
              activep=2;
	      if ((p[3] < 0) || (p[3] > 1))        // invalid onoff    0|1
		break;
              onoff=p[3];
          }
          else break; // invalid no of parameters
          
          if (
	      ((address & 0x01FF) != address)      // invalid address (limit 9 bits)
           || ((subaddress & 0x03) != subaddress)  // invalid subaddress (limit 2 bits)
           || (p[activep] > 1) || (p[activep] < 0) // invalid activate 0|1
	      ) break;
          // Honour the configuration option (config.h) which allows the <a> command to be reversed
#ifdef DCC_ACCESSORY_COMMAND_REVERSE
          DCC::setAccessory(address, subaddress,p[activep]==0,onoff);
#else
          DCC::setAccessory(address, subaddress,p[activep]==1,onoff);
#endif
        }
        return;
     
    case 'T': // TURNOUT  <T ...>
        if (parseT(stream, params, p))
            return;
        break;

    case 'Z': // OUTPUT <Z ...>
        if (parseZ(stream, params, p))
            return;
        break;

    case 'S': // SENSOR <S ...>
        if (parseS(stream, params, p))
            return;
        break;

    case 'w': // WRITE CV on MAIN <w CAB CV VALUE>
        DCC::writeCVByteMain(p[0], p[1], p[2]);
        return;

    case 'b': // WRITE CV BIT ON MAIN <b CAB CV BIT VALUE>
        DCC::writeCVBitMain(p[0], p[1], p[2], p[3]);
        return;

    case 'M': // WRITE TRANSPARENT DCC PACKET MAIN <M REG X1 ... X9>
    case 'P': // WRITE TRANSPARENT DCC PACKET PROG <P REG X1 ... X9>
        // NOTE: this command was parsed in HEX instead of decimal
        params--; // drop REG
        if (params<1) break;  
        {
          byte packet[params];
          for (int i=0;i<params;i++) {
            packet[i]=(byte)p[i+1];
            if (Diag::CMD) DIAG(F("packet[%d]=%d (0x%x)"), i, packet[i], packet[i]);
          }
          (opcode=='M'?DCCWaveform::mainTrack:DCCWaveform::progTrack).schedulePacket(packet,params,3);  
        }
        return;
        
    case 'W': // WRITE CV ON PROG <W CV VALUE CALLBACKNUM CALLBACKSUB>
            if (!stashCallback(stream, p, ringStream))
                break;
        if (params == 1) // <W id> Write new loco id (clearing consist and managing short/long)
            DCC::setLocoId(p[0],callback_Wloco);
        else if (params == 4)  // WRITE CV ON PROG <W CV VALUE [CALLBACKNUM] [CALLBACKSUB]>
            DCC::writeCVByte(p[0], p[1], callback_W4);
        else  // WRITE CV ON PROG <W CV VALUE>
            DCC::writeCVByte(p[0], p[1], callback_W);
        return;

    case 'V': // VERIFY CV ON PROG <V CV VALUE> <V CV BIT 0|1>
        if (params == 2)
        { // <V CV VALUE>
            if (!stashCallback(stream, p, ringStream))
                break;
            DCC::verifyCVByte(p[0], p[1], callback_Vbyte);
            return;
        }
        if (params == 3)
        {
            if (!stashCallback(stream, p, ringStream))
                break;
            DCC::verifyCVBit(p[0], p[1], p[2], callback_Vbit);
            return;
        }
        break;

    case 'B': // WRITE CV BIT ON PROG <B CV BIT VALUE CALLBACKNUM CALLBACKSUB>
        if (!stashCallback(stream, p, ringStream))
            break;
        DCC::writeCVBit(p[0], p[1], p[2], callback_B);
        return;

    case 'R': // READ CV ON PROG
        if (params == 1)
        { // <R CV> -- uses verify callback
            if (!stashCallback(stream, p, ringStream))
                break;
            DCC::verifyCVByte(p[0], 0, callback_Vbyte);
            return;
        }
        if (params == 3)
        { // <R CV CALLBACKNUM CALLBACKSUB>
            if (!stashCallback(stream, p, ringStream))
                break;
            DCC::readCV(p[0], callback_R);
            return;
        }
        if (params == 0)
        { // <R> New read loco id
            if (!stashCallback(stream, p, ringStream))
                break;
            DCC::getLocoId(callback_Rloco);
            return;
        }
        break;

    case '1': // POWERON <1   [MAIN|PROG|JOIN]>
        {
        bool main=false;
        bool prog=false;
        bool join=false;
        if (params > 1) break;
        if (params==0 || MotorDriver::commonFaultPin) { // <1> or tracks can not be handled individually
            main=true;
            prog=true;
        }
	if (params==1) {
	  if (p[0] == HASH_KEYWORD_JOIN) {  // <1 JOIN>
            main=true;
            prog=true;
            join=true;
	  }
	  else if (p[0]==HASH_KEYWORD_MAIN) { // <1 MAIN>
            main=true;
	  }
	  else if (p[0]==HASH_KEYWORD_PROG) { // <1 PROG>
            prog=true;
	  }
	  else break; // will reply <X>
	}
        if (main) TrackManager::setMainPower(POWERMODE::ON);
        if (prog) TrackManager::setProgPower(POWERMODE::ON);
        TrackManager::setJoin(join);

        CommandDistributor::broadcastPower();
        return;
        }

    case '0': // POWEROFF <0 [MAIN | PROG] >
        {
        bool main=false;
        bool prog=false;
        if (params > 1) break;
        if (params==0 || MotorDriver::commonFaultPin) { // <0> or tracks can not be handled individually
	  main=true;
	  prog=true;
        }
	if (params==1) {
	  if (p[0]==HASH_KEYWORD_MAIN) { // <0 MAIN>
	    main=true;
	  }
	  else if (p[0]==HASH_KEYWORD_PROG) { // <0 PROG>
	    prog=true;
	  }
	  else break; // will reply <X>
	}

        if (main) TrackManager::setMainPower(POWERMODE::OFF);
        if (prog) {
            TrackManager::progTrackBoosted=false;  // Prog track boost mode will not outlive prog track off
            TrackManager::setProgPower(POWERMODE::OFF);
        }
        TrackManager::setJoin(false);

        CommandDistributor::broadcastPower();
        return;
        }

    case '!': // ESTOP ALL  <!>
        DCC::setThrottle(0,1,1); // this broadcasts speed 1(estop) and sets all reminders to speed 1.
        return;

    case 'c': // SEND METER RESPONSES <c>
        // No longer supported because of multiple tracks                               <c MeterName value C/V unit min max res warn>
        break;

    case 'Q': // SENSORS <Q>
        Sensor::printAll(stream);
        return;

    case 's': // <s>
        StringFormatter::send(stream, F("<iDCC-EX V-%S / %S / %S G-%S>\n"), F(VERSION), F(ARDUINO_TYPE), DCC::getMotorShieldName(), F(GITHUB_SHA));
        Turnout::printAll(stream); //send all Turnout states
        Output::printAll(stream);  //send all Output  states
        Sensor::printAll(stream);  //send all Sensor  states
        // TODO Send stats of  speed reminders table
        return;       

#ifndef DISABLE_EEPROM
    case 'E': // STORE EPROM <E>
        EEStore::store();
        StringFormatter::send(stream, F("<e %d %d %d>\n"), EEStore::eeStore->data.nTurnouts, EEStore::eeStore->data.nSensors, EEStore::eeStore->data.nOutputs);
        return;

    case 'e': // CLEAR EPROM <e>
        EEStore::clear();
        StringFormatter::send(stream, F("<O>\n"));
        return;
#endif
    case ' ': // < >
        StringFormatter::send(stream, F("\n"));
        return;

    case 'D': // < >
        if (parseD(stream, params, p))
            return;
        return;

    case '=': // <= Track manager control  >
        if (TrackManager::parseJ(stream, params, p))
            return;
        break;

    case '#': // NUMBER OF LOCOSLOTS <#>
        StringFormatter::send(stream, F("<# %d>\n"), MAX_LOCOS);
        return;

    case '-': // Forget Loco <- [cab]>
        if (params > 1 || p[0]<0) break;
        if (p[0]==0) DCC::forgetAllLocos();
        else  DCC::forgetLoco(p[0]);
        return;

    case 'F': // New command to call the new Loco Function API <F cab func 1|0>
        if(params!=3) break; 
        if (Diag::CMD)
            DIAG(F("Setting loco %d F%d %S"), p[0], p[1], p[2] ? F("ON") : F("OFF"));
        DCC::setFn(p[0], p[1], p[2] == 1);
        return;

#if WIFI_ON
    case '+': // Complex Wifi interface command (not usual parse)
        if (atCommandCallback && !ringStream) {
          TrackManager::setPower(POWERMODE::OFF);
          atCommandCallback((HardwareSerial *)stream,com);
          return;
        }
        break;
#endif 

    case 'J' : // throttle info access
        {
            if ((params<1) | (params>2)) break; // <J>
            int16_t id=(params==2)?p[1]:0;
            switch(p[0]) {
                case HASH_KEYWORD_A: // <JA> returns automations/routes
                    StringFormatter::send(stream, F("<jA"));
                    if (params==1) {// <JA>
#ifdef EXRAIL_ACTIVE
                        sendFlashList(stream,RMFT2::routeIdList);
                        sendFlashList(stream,RMFT2::automationIdList);
#endif
                    }
                    else {  // <JA id>
                        StringFormatter::send(stream,F(" %d %c \"%S\""), 
                                        id, 
#ifdef EXRAIL_ACTIVE
                                        RMFT2::getRouteType(id), // A/R
                                        RMFT2::getRouteDescription(id)
#else  
                                        'X',F("")
#endif                                        
                                        );
                    }
                    StringFormatter::send(stream, F(">\n"));      
                    return; 
            case HASH_KEYWORD_R: // <JR> returns rosters 
                StringFormatter::send(stream, F("<jR"));
#ifdef EXRAIL_ACTIVE
                if (params==1) sendFlashList(stream,RMFT2::rosterIdList);
                else StringFormatter::send(stream,F(" %d \"%S\" \"%S\""), 
                    id, RMFT2::getRosterName(id), RMFT2::getRosterFunctions(id));
#endif          
                StringFormatter::send(stream, F(">\n"));      
                return; 
            case HASH_KEYWORD_T: // <JT> returns turnout list 
                StringFormatter::send(stream, F("<jT"));
                if (params==1) { // <JT>
                    for ( Turnout * t=Turnout::first(); t; t=t->next()) { 
                        if (t->isHidden()) continue;          
                        StringFormatter::send(stream, F(" %d"),t->getId());
                    }
                }
                else { // <JT id>
                    Turnout * t=Turnout::get(id);
                    if (!t || t->isHidden()) StringFormatter::send(stream, F(" %d X"),id);
                    else  StringFormatter::send(stream, F(" %d %c \"%S\""),
                            id,t->isThrown()?'T':'C', 
#ifdef EXRAIL_ACTIVE
                            RMFT2::getTurnoutDescription(id)
#else
                            F("") 
#endif  
                        );      
                }
                StringFormatter::send(stream, F(">\n"));
                return;
            default: break;    
            }  // switch(p[1])
        break; // case J
        }

    default: //anything else will diagnose and drop out to <X>
        DIAG(F("Opcode=%c params=%d"), opcode, params);
        for (int i = 0; i < params; i++)
            DIAG(F("p[%d]=%d (0x%x)"), i, p[i], p[i]);
        break;

    } // end of opcode switch

    // Any fallout here sends an <X>
    StringFormatter::send(stream, F("<X>\n"));
}

void DCCEXParser::sendFlashList(Print * stream,const int16_t flashList[]) {
    for (int16_t i=0;;i++) {
        int16_t value=GETFLASHW(flashList+i);
        if (value==0) return;
        StringFormatter::send(stream,F(" %d"),value);
    } 
}

bool DCCEXParser::parseZ(Print *stream, int16_t params, int16_t p[])
{

    switch (params)
    {
    
    case 2: // <Z ID ACTIVATE>
    {
        Output *o = Output::get(p[0]);
        if (o == NULL)
            return false;
        o->activate(p[1]);
        StringFormatter::send(stream, F("<Y %d %d>\n"), p[0], p[1]);
    }
        return true;

    case 3: // <Z ID PIN IFLAG>
        if (p[0] < 0 || p[2] < 0 || p[2] > 7 )
	        return false;
        if (!Output::create(p[0], p[1], p[2], 1))
          return false;
        StringFormatter::send(stream, F("<O>\n"));
        return true;

    case 1: // <Z ID>
        if (!Output::remove(p[0]))
          return false;
        StringFormatter::send(stream, F("<O>\n"));
        return true;

    case 0: // <Z> list Output definitions
    {
        bool gotone = false;
        for (Output *tt = Output::firstOutput; tt != NULL; tt = tt->nextOutput)
        {
            gotone = true;
            StringFormatter::send(stream, F("<Y %d %d %d %d>\n"), tt->data.id, tt->data.pin, tt->data.flags, tt->data.active);
        }
        return gotone;
    }
    default:
        return false;
    }
}

//===================================
bool DCCEXParser::parsef(Print *stream, int16_t params, int16_t p[])
{
    // JMRI sends this info in DCC message format but it's not exactly
    //      convenient for other processing
    if (params == 2)
    {
        byte instructionField = p[1] & 0xE0;   // 1110 0000
        if (instructionField == 0x80)          // 1000 0000 Function group 1
        {
	    // Shuffle bits from order F0 F4 F3 F2 F1 to F4 F3 F2 F1 F0 
            byte normalized = (p[1] << 1 & 0x1e) | (p[1] >> 4 & 0x01);
            funcmap(p[0], normalized, 0, 4);
        }
        else if (instructionField == 0xA0)     // 1010 0000 Function group 2
        {
	    if (p[1] & 0x10)                   // 0001 0000 Bit selects F5toF8 / F9toF12
		funcmap(p[0], p[1], 5, 8);
	    else
		funcmap(p[0], p[1], 9, 12);
        }
    }
    if (params == 3)
    {
        if (p[1] == 222)
            funcmap(p[0], p[2], 13, 20);
        else if (p[1] == 223)
            funcmap(p[0], p[2], 21, 28);
    }
    (void)stream; // NO RESPONSE
    return true;
}

void DCCEXParser::funcmap(int16_t cab, byte value, byte fstart, byte fstop)
{
    for (int16_t i = fstart; i <= fstop; i++)
    {
        DCC::setFn(cab, i, value & 1);
        value >>= 1;
    }
}

//===================================
bool DCCEXParser::parseT(Print *stream, int16_t params, int16_t p[])
{
    switch (params)
    {
    case 0: // <T>  list turnout definitions
    {
        bool gotOne = false;
        for (Turnout *tt = Turnout::first(); tt != NULL; tt = tt->next())
        {
            gotOne = true;
            tt->print(stream);
        }
        return gotOne; // will <X> if none found
    }

    case 1: // <T id>  delete turnout
        if (!Turnout::remove(p[0]))
            return false;
        StringFormatter::send(stream, F("<O>\n"));
        return true;

    case 2: // <T id 0|1|T|C> 
        {
          bool state = false;
          switch (p[1]) {
            // Turnout messages use 1=throw, 0=close.
            case 0:
            case HASH_KEYWORD_C:
              state = true;
              break;
            case 1:
            case HASH_KEYWORD_T:
              state= false;
              break;
            default:
              return false;  // Invalid parameter
          }
          if (!Turnout::setClosed(p[0], state)) return false;


          return true;
        }

    default: // Anything else is some kind of turnout create function.
      if (params == 6 && p[1] == HASH_KEYWORD_SERVO) { // <T id SERVO n n n n>
        if (!ServoTurnout::create(p[0], (VPIN)p[2], (uint16_t)p[3], (uint16_t)p[4], (uint8_t)p[5]))
          return false;
      } else 
      if (params == 3 && p[1] == HASH_KEYWORD_VPIN) { // <T id VPIN n>
        if (!VpinTurnout::create(p[0], p[2])) return false;
      } else 
      if (params >= 3 && p[1] == HASH_KEYWORD_DCC) {
        // <T id DCC addr subadd>   0<=addr<=511, 0<=subadd<=3 (like <a> command).<T>
        if (params==4 && p[2]>=0 && p[2]<512 && p[3]>=0 && p[3]<4) { // <T id DCC n m>
          if (!DCCTurnout::create(p[0], p[2], p[3])) return false;
        } else if (params==3 && p[2]>0 && p[2]<=512*4) { // <T id DCC nn>, 1<=nn<=2048
          // Linearaddress 1 maps onto decoder address 1/0 (not 0/0!).
          if (!DCCTurnout::create(p[0], (p[2]-1)/4+1, (p[2]-1)%4)) return false;
        } else
          return false;
      } else 
      if (params==3) { // legacy <T id addr subadd> for DCC accessory
        if (p[1]>=0 && p[1]<512 && p[2]>=0 && p[2]<4) {
          if (!DCCTurnout::create(p[0], p[1], p[2])) return false;
        } else
          return false;
      } 
      else 
      if (params==4) { // legacy <T id n n n> for Servo
        if (!ServoTurnout::create(p[0], (VPIN)p[1], (uint16_t)p[2], (uint16_t)p[3], 1)) return false;
      } else
        return false;

      StringFormatter::send(stream, F("<O>\n"));
      return true;
    }
}

bool DCCEXParser::parseS(Print *stream, int16_t params, int16_t p[])
{

    switch (params)
    {
    case 3: // <S id pin pullup>  create sensor. pullUp indicator (0=LOW/1=HIGH)
        if (!Sensor::create(p[0], p[1], p[2]))
          return false;
        StringFormatter::send(stream, F("<O>\n"));
        return true;

    case 1: // S id> remove sensor
        if (!Sensor::remove(p[0]))
          return false;
        StringFormatter::send(stream, F("<O>\n"));
        return true;

    case 0: // <S> list sensor definitions
      if (Sensor::firstSensor == NULL)
        return false;
      for (Sensor *tt = Sensor::firstSensor; tt != NULL; tt = tt->nextSensor)
      {
          StringFormatter::send(stream, F("<Q %d %d %d>\n"), tt->data.snum, tt->data.pin, tt->data.pullUp);
      }
      return true;

    default: // invalid number of arguments
        break;
    }
    return false;
}

bool DCCEXParser::parseD(Print *stream, int16_t params, int16_t p[])
{
    if (params == 0)
        return false;
    bool onOff = (params > 0) && (p[1] == 1 || p[1] == HASH_KEYWORD_ON); // dont care if other stuff or missing... just means off
    switch (p[0])
    {
    case HASH_KEYWORD_CABS: // <D CABS>
        DCC::displayCabList(stream);
        return true;

    case HASH_KEYWORD_RAM: // <D RAM>
        StringFormatter::send(stream, F("Free memory=%d\n"), DCCTimer::getMinimumFreeMemory());
        break;

    case HASH_KEYWORD_ACK: // <D ACK ON/OFF> <D ACK [LIMIT|MIN|MAX|RETRY] Value>
	if (params >= 3) {
	    if (p[1] == HASH_KEYWORD_LIMIT) {
	      DCCACK::setAckLimit(p[2]);
	      LCD(1, F("Ack Limit=%dmA"), p[2]);  // <D ACK LIMIT 42>
	    } else if (p[1] == HASH_KEYWORD_MIN) {
	      DCCACK::setMinAckPulseDuration(p[2]);
	      LCD(0, F("Ack Min=%uus"), p[2]);  //   <D ACK MIN 1500>
	    } else if (p[1] == HASH_KEYWORD_MAX) {
	      DCCACK::setMaxAckPulseDuration(p[2]);
	      LCD(0, F("Ack Max=%uus"), p[2]);  //   <D ACK MAX 9000>
	    } else if (p[1] == HASH_KEYWORD_RETRY) {
	      if (p[2] >255) p[2]=3;
	      LCD(0, F("Ack Retry=%d Sum=%d"), p[2], DCCACK::setAckRetry(p[2]));  //   <D ACK RETRY 2>
	    }
	} else {
	  StringFormatter::send(stream, F("Ack diag %S\n"), onOff ? F("on") : F("off"));
	  Diag::ACK = onOff;
	}
        return true;

    case HASH_KEYWORD_CMD: // <D CMD ON/OFF>
        Diag::CMD = onOff;
        return true;

#ifdef HAS_ENOUGH_MEMORY
    case HASH_KEYWORD_WIFI: // <D WIFI ON/OFF>
        Diag::WIFI = onOff;
        return true;

    case HASH_KEYWORD_ETHERNET: // <D ETHERNET ON/OFF>
        Diag::ETHERNET = onOff;
        return true;

    case HASH_KEYWORD_WIT: // <D WIT ON/OFF>
        Diag::WITHROTTLE = onOff;
        return true;

    case HASH_KEYWORD_LCN: // <D LCN ON/OFF>
        Diag::LCN = onOff;
        return true;
#endif

    case HASH_KEYWORD_PROGBOOST:
        TrackManager::progTrackBoosted=true;
	    return true;

    case HASH_KEYWORD_RESET:
        {
#ifdef HAS_AVR_WDT
          wdt_enable( WDTO_15MS); // set Arduino watchdog timer for 15ms 
          delay(50);            // wait for the prescaller time to expire
#else
<<<<<<< HEAD
#ifdef ARDUINO_ARCH_ESP
	  ESP.restart();
#endif
=======
#if defined(ARDUINO_ARCH_ESP32)
	  ESP.restart();
#endif
#if defined(ARDUINO_ARCH_SAMD)
    // Disable all interrupts and reset uC
    __disable_irq();
    NVIC_SystemReset();
    while(true);
#endif
>>>>>>> 44b21fd9
#endif
          break; // and <X> if we didnt restart 
        }

#ifndef DISABLE_EEPROM
    case HASH_KEYWORD_EEPROM: // <D EEPROM NumEntries>
	if (params >= 2)
	    EEStore::dump(p[1]);
	return true;
#endif

    case HASH_KEYWORD_SPEED28:
        DCC::setGlobalSpeedsteps(28);
	StringFormatter::send(stream, F("28 Speedsteps"));
        return true;

    case HASH_KEYWORD_SPEED128:
        DCC::setGlobalSpeedsteps(128);
	StringFormatter::send(stream, F("128 Speedsteps"));
        return true;

    case HASH_KEYWORD_SERVO:  // <D SERVO vpin position [profile]>
    case HASH_KEYWORD_ANOUT:  // <D ANOUT vpin position [profile]>
        IODevice::writeAnalogue(p[1], p[2], params>3 ? p[3] : 0);
        break;

    case HASH_KEYWORD_ANIN:   // <D ANIN vpin>  Display analogue input value
        DIAG(F("VPIN=%d value=%d"), p[1], IODevice::readAnalogue(p[1]));
        break;

#if !defined(IO_MINIMAL_HAL)
    case HASH_KEYWORD_HAL: 
        if (p[1] == HASH_KEYWORD_SHOW) 
          IODevice::DumpAll();
        break;
#endif

    default: // invalid/unknown
        break;
    }
    return false;
}

// CALLBACKS must be static
bool DCCEXParser::stashCallback(Print *stream, int16_t p[MAX_COMMAND_PARAMS], RingStream * ringStream)
{
    if (stashBusy )
        return false;
    stashBusy = true;
    stashStream = stream;
    stashRingStream=ringStream;
    if (ringStream) stashTarget= ringStream->peekTargetMark();
    memcpy(stashP, p, MAX_COMMAND_PARAMS * sizeof(p[0]));
    return true;
}

Print * DCCEXParser::getAsyncReplyStream() {
       if (stashRingStream) {
           stashRingStream->mark(stashTarget);
           return stashRingStream;
       }
       return stashStream;
}

void DCCEXParser::commitAsyncReplyStream() {
     if (stashRingStream) stashRingStream->commit();
     stashBusy = false;
}

void DCCEXParser::callback_W(int16_t result)
{
    StringFormatter::send(getAsyncReplyStream(),
          F("<r %d %d>\n"), stashP[0], result == 1 ? stashP[1] : -1);
    commitAsyncReplyStream();
}

void DCCEXParser::callback_W4(int16_t result)
{
    StringFormatter::send(getAsyncReplyStream(),
	  F("<r%d|%d|%d %d>\n"), stashP[2], stashP[3], stashP[0], result == 1 ? stashP[1] : -1);
    commitAsyncReplyStream();
}

void DCCEXParser::callback_B(int16_t result)
{
    StringFormatter::send(getAsyncReplyStream(), 
          F("<r%d|%d|%d %d %d>\n"), stashP[3], stashP[4], stashP[0], stashP[1], result == 1 ? stashP[2] : -1);
    commitAsyncReplyStream();
}
void DCCEXParser::callback_Vbit(int16_t result)
{
    StringFormatter::send(getAsyncReplyStream(), F("<v %d %d %d>\n"), stashP[0], stashP[1], result);
    commitAsyncReplyStream();
}
void DCCEXParser::callback_Vbyte(int16_t result)
{
    StringFormatter::send(getAsyncReplyStream(), F("<v %d %d>\n"), stashP[0], result);
    commitAsyncReplyStream();
}

void DCCEXParser::callback_R(int16_t result)
{
    StringFormatter::send(getAsyncReplyStream(), F("<r%d|%d|%d %d>\n"), stashP[1], stashP[2], stashP[0], result);
    commitAsyncReplyStream();
}

void DCCEXParser::callback_Rloco(int16_t result) {
  const FSH * detail;
  if (result<=0) {
    detail=F("<r %d>\n");
  } else {
    bool longAddr=result & LONG_ADDR_MARKER;        //long addr
    if (longAddr)
      result = result^LONG_ADDR_MARKER;
    if (longAddr && result <= HIGHEST_SHORT_ADDR)
      detail=F("<r LONG %d UNSUPPORTED>\n");
    else
      detail=F("<r %d>\n");
  }
  StringFormatter::send(getAsyncReplyStream(), detail, result);
  commitAsyncReplyStream();
}

void DCCEXParser::callback_Wloco(int16_t result)
{
    if (result==1) result=stashP[0]; // pick up original requested id from command
    StringFormatter::send(getAsyncReplyStream(), F("<w %d>\n"), result);
    commitAsyncReplyStream();
}<|MERGE_RESOLUTION|>--- conflicted
+++ resolved
@@ -907,11 +907,6 @@
           wdt_enable( WDTO_15MS); // set Arduino watchdog timer for 15ms 
           delay(50);            // wait for the prescaller time to expire
 #else
-<<<<<<< HEAD
-#ifdef ARDUINO_ARCH_ESP
-	  ESP.restart();
-#endif
-=======
 #if defined(ARDUINO_ARCH_ESP32)
 	  ESP.restart();
 #endif
@@ -921,7 +916,6 @@
     NVIC_SystemReset();
     while(true);
 #endif
->>>>>>> 44b21fd9
 #endif
           break; // and <X> if we didnt restart 
         }
