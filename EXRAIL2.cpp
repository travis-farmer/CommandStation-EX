/*
 *  © 2021 Neil McKechnie
 *  © 2021-2023 Harald Barth
 *  © 2020-2023 Chris Harlow
 *  © 2022-2023 Colin Murdoch
 *  All rights reserved.
 *  
 *  This file is part of CommandStation-EX
 *
 *  This is free software: you can redistribute it and/or modify
 *  it under the terms of the GNU General Public License as published by
 *  the Free Software Foundation, either version 3 of the License, or
 *  (at your option) any later version.
 *
 *  It is distributed in the hope that it will be useful,
 *  but WITHOUT ANY WARRANTY; without even the implied warranty of
 *  MERCHANTABILITY or FITNESS FOR A PARTICULAR PURPOSE.  See the
 *  GNU General Public License for more details.
 *
 *  You should have received a copy of the GNU General Public License
 *  along with CommandStation.  If not, see <https://www.gnu.org/licenses/>.
 */

/* EXRAILPlus planned FEATURE additions
   F1. [DONE] DCC accessory packet opcodes (short and long form)
   F2. [DONE] ONAccessory catchers 
   F3. [DONE] Turnout descriptions for Withrottle
   F4. [DONE] Oled announcements (depends on HAL)
   F5. [DONE] Withrottle roster info
   F6. Multi-occupancy semaphore
   F7. [DONE see AUTOSTART] Self starting sequences
   F8. Park/unpark
   F9.  [DONE] Analog drive
   F10. [DONE] Alias anywhere
   F11. [DONE]EXRAIL/ENDEXRAIL unnecessary
   F12. [DONE] Allow guarded code (as effect of ALIAS anywhere)
   F13. [DONE] IFGTE/IFLT function  
  */
/* EXRAILPlus planned TRANSPARENT additions
   T1. [DONE] RAM based fast lookup for sequences ON* event catchers and signals.
   T2. Extend to >64k
  */

#include <Arduino.h>
#include "defines.h"
#include "EXRAIL2.h"
#include "DCC.h"
#include "DCCWaveform.h"
#include "DIAG.h"
#include "WiThrottle.h"
#include "DCCEXParser.h"
#include "Turnouts.h"
#include "CommandDistributor.h"
#include "TrackManager.h"
#include "Turntables.h"
#include "IODevice.h"

// Command parsing keywords
const int16_t HASH_KEYWORD_EXRAIL=15435;    
const int16_t HASH_KEYWORD_ON = 2657;
const int16_t HASH_KEYWORD_START=23232;
const int16_t HASH_KEYWORD_RESERVE=11392;
const int16_t HASH_KEYWORD_FREE=-23052;
const int16_t HASH_KEYWORD_LATCH=1618;  
const int16_t HASH_KEYWORD_UNLATCH=1353;
const int16_t HASH_KEYWORD_PAUSE=-4142;
const int16_t HASH_KEYWORD_RESUME=27609;
const int16_t HASH_KEYWORD_KILL=5218;
const int16_t HASH_KEYWORD_ALL=3457;
const int16_t HASH_KEYWORD_ROUTES=-3702;
const int16_t HASH_KEYWORD_RED=26099;
const int16_t HASH_KEYWORD_AMBER=18713;
const int16_t HASH_KEYWORD_GREEN=-31493;

// One instance of RMFT clas is used for each "thread" in the automation.
// Each thread manages a loco on a journey through the layout, and/or may manage a scenery automation.
// The threads exist in a ring, each time through loop() the next thread in the ring is serviced.

// Statics 
const int16_t LOCO_ID_WAITING=-99; // waiting for loco id from prog track
int16_t RMFT2::progtrackLocoId;  // used for callback when detecting a loco on prog track
bool RMFT2::diag=false;      // <D EXRAIL ON>  
RMFT2 * RMFT2::loopTask=NULL; // loopTask contains the address of ONE of the tasks in a ring.
RMFT2 * RMFT2::pausingTask=NULL; // Task causing a PAUSE.
 // when pausingTask is set, that is the ONLY task that gets any service,
 // and all others will have their locos stopped, then resumed after the pausing task resumes.
byte RMFT2::flags[MAX_FLAGS];

LookList *  RMFT2::sequenceLookup=NULL;
LookList *  RMFT2::onThrowLookup=NULL;
LookList *  RMFT2::onCloseLookup=NULL;
LookList *  RMFT2::onActivateLookup=NULL;
LookList *  RMFT2::onDeactivateLookup=NULL;
LookList *  RMFT2::onRedLookup=NULL;
LookList *  RMFT2::onAmberLookup=NULL;
LookList *  RMFT2::onGreenLookup=NULL;
LookList *  RMFT2::onChangeLookup=NULL;
LookList *  RMFT2::onClockLookup=NULL;
<<<<<<< HEAD
#ifndef IO_NO_HAL
LookList *  RMFT2::onRotateLookup=NULL;
#endif
=======
LookList *  RMFT2::onOverloadLookup=NULL;
>>>>>>> dca023ff

#define GET_OPCODE GETHIGHFLASH(RMFT2::RouteCode,progCounter)
#define SKIPOP progCounter+=3

// getOperand instance version, uses progCounter from instance.
uint16_t RMFT2::getOperand(byte n) {
  return getOperand(progCounter,n);
}

// getOperand static version, must be provided prog counter from loop etc.
uint16_t RMFT2::getOperand(int progCounter,byte n) {
  int offset=progCounter+1+(n*3);
  byte lsb=GETHIGHFLASH(RouteCode,offset);
  byte msb=GETHIGHFLASH(RouteCode,offset+1);
  return msb<<8|lsb;
}

LookList::LookList(int16_t size) {
  m_size=size;
  m_loaded=0;
  if (size) {
    m_lookupArray=new int16_t[size];
    m_resultArray=new int16_t[size];
  }
}

void LookList::add(int16_t lookup, int16_t result) {
  if (m_loaded==m_size) return; // and forget
  m_lookupArray[m_loaded]=lookup;
  m_resultArray[m_loaded]=result;
  m_loaded++;
}

int16_t LookList::find(int16_t value) {
  for (int16_t i=0;i<m_size;i++) {
    if (m_lookupArray[i]==value) return m_resultArray[i];
  }
  return -1;
}

LookList* RMFT2::LookListLoader(OPCODE op1, OPCODE op2, OPCODE op3) {
  int progCounter;
  int16_t count=0;
  // find size for list
  for (progCounter=0;; SKIPOP) {
    byte opcode=GET_OPCODE;
    if (opcode==OPCODE_ENDEXRAIL) break;
    if (opcode==op1 || opcode==op2 || opcode==op3) count++;
  }
  // create list 
  LookList* list=new LookList(count);
  if (count==0) return list;

  for (progCounter=0;; SKIPOP) {
    byte opcode=GET_OPCODE;
    if (opcode==OPCODE_ENDEXRAIL) break;
    if (opcode==op1 || opcode==op2 || opcode==op3)  list->add(getOperand(progCounter,0),progCounter);   
  }
  return list;
}

/* static */ void RMFT2::begin() {

  DIAG(F("EXRAIL RoutCode at =%P"),RouteCode);
    
  bool saved_diag=diag;
  diag=true;
  DCCEXParser::setRMFTFilter(RMFT2::ComandFilter);
  for (int f=0;f<MAX_FLAGS;f++) flags[f]=0;
  
  // create lookups
  sequenceLookup=LookListLoader(OPCODE_ROUTE, OPCODE_AUTOMATION,OPCODE_SEQUENCE);
  onThrowLookup=LookListLoader(OPCODE_ONTHROW);
  onCloseLookup=LookListLoader(OPCODE_ONCLOSE);
  onActivateLookup=LookListLoader(OPCODE_ONACTIVATE);
  onDeactivateLookup=LookListLoader(OPCODE_ONDEACTIVATE);
  onRedLookup=LookListLoader(OPCODE_ONRED);
  onAmberLookup=LookListLoader(OPCODE_ONAMBER);
  onGreenLookup=LookListLoader(OPCODE_ONGREEN);
  onChangeLookup=LookListLoader(OPCODE_ONCHANGE);
  onClockLookup=LookListLoader(OPCODE_ONTIME);
<<<<<<< HEAD
#ifndef IO_NO_HAL
  onRotateLookup=LookListLoader(OPCODE_ONROTATE);
#endif
=======
  onOverloadLookup=LookListLoader(OPCODE_ONOVERLOAD);

>>>>>>> dca023ff

  // Second pass startup, define any turnouts or servos, set signals red
  // add sequences onRoutines to the lookups
  for (int sigslot=0;;sigslot++) {
    VPIN sigid=GETHIGHFLASHW(RMFT2::SignalDefinitions,sigslot*8);
    if (sigid==0) break;  // end of signal list
    doSignal(sigid & SIGNAL_ID_MASK, SIGNAL_RED);
  }

  int progCounter;
  for (progCounter=0;; SKIPOP){
    byte opcode=GET_OPCODE;
    if (opcode==OPCODE_ENDEXRAIL) break;
    VPIN operand=getOperand(progCounter,0);
    
    switch (opcode) {
    case OPCODE_AT:
    case OPCODE_ATTIMEOUT2:
    case OPCODE_AFTER:
    case OPCODE_AFTEROVERLOAD:
    case OPCODE_IF:
    case OPCODE_IFNOT: {
      int16_t pin = (int16_t)operand;
      if (pin<0) pin = -pin;
      DIAG(F("EXRAIL input VPIN %u"),pin);
      IODevice::configureInput((VPIN)pin,true);
      break;
    }

    case OPCODE_ATGTE:
    case OPCODE_ATLT:
    case OPCODE_IFGTE:
    case OPCODE_IFLT:
    case OPCODE_DRIVE: {
      DIAG(F("EXRAIL analog input VPIN %u"),(VPIN)operand);
      IODevice::configureAnalogIn((VPIN)operand);
      break;
    }

    case OPCODE_TURNOUT: {
      VPIN id=operand;
      int addr=getOperand(progCounter,1);
      byte subAddr=getOperand(progCounter,2);
      setTurnoutHiddenState(DCCTurnout::create(id,addr,subAddr));
      break;
    }

    case OPCODE_SERVOTURNOUT: {
      VPIN id=operand;
      VPIN pin=getOperand(progCounter,1);
      int activeAngle=getOperand(progCounter,2);
      int inactiveAngle=getOperand(progCounter,3);
      int profile=getOperand(progCounter,4);
      setTurnoutHiddenState(ServoTurnout::create(id,pin,activeAngle,inactiveAngle,profile));
      break;
    }

    case OPCODE_PINTURNOUT: {
      VPIN id=operand;
      VPIN pin=getOperand(progCounter,1);
      setTurnoutHiddenState(VpinTurnout::create(id,pin));
      break;
    }

#ifndef IO_NO_HAL
    case OPCODE_DCCTURNTABLE: {
      VPIN id=operand;
      int home=getOperand(progCounter,1);
      setTurntableHiddenState(DCCTurntable::create(id));
      Turntable *tto=Turntable::get(id);
      tto->addPosition(0,0,home);
      break;
    }

    case OPCODE_EXTTTURNTABLE: {
      VPIN id=operand;
      VPIN pin=getOperand(progCounter,1);
      int home=getOperand(progCounter,3);
      setTurntableHiddenState(EXTTTurntable::create(id,pin));
      Turntable *tto=Turntable::get(id);
      tto->addPosition(0,0,home);
      break;
    }

    case OPCODE_TTADDPOSITION: {
      VPIN id=operand;
      int position=getOperand(progCounter,1);
      int value=getOperand(progCounter,2);
      int angle=getOperand(progCounter,3);
      Turntable *tto=Turntable::get(id);
      tto->addPosition(position,value,angle);
      break;
    }
#endif

    case OPCODE_AUTOSTART:
      // automatically create a task from here at startup.
      // Removed if (progCounter>0) check 4.2.31 because 
      // default start it top of file is now removed. .   
      new RMFT2(progCounter);
      break;
      
    default: // Ignore
      break;
    }
  }
  SKIPOP; // include ENDROUTES opcode

  DIAG(F("EXRAIL %db, fl=%d"),progCounter,MAX_FLAGS);

  // Removed for 4.2.31  new RMFT2(0); // add the startup route
  diag=saved_diag;
}

void RMFT2::setTurnoutHiddenState(Turnout * t) {
  // turnout descriptions are in low flash F strings 
  t->setHidden(GETFLASH(getTurnoutDescription(t->getId()))==0x01);     
}

#ifndef IO_NO_HAL
void RMFT2::setTurntableHiddenState(Turntable * tto) {
  tto->setHidden(GETFLASH(getTurntableDescription(tto->getId()))==0x01);
}
#endif

char RMFT2::getRouteType(int16_t id) {
  for (int16_t i=0;;i+=2) {
    int16_t rid= GETHIGHFLASHW(routeIdList,i);
    if (rid==INT16_MAX) break;
    if (rid==id) return 'R';
  }
  for (int16_t i=0;;i+=2) {
    int16_t rid= GETHIGHFLASHW(automationIdList,i);
    if (rid==INT16_MAX) break;
    if (rid==id) return 'A';
  }
  return 'X';
}

// This filter intercepts <> commands to do the following:
// - Implement RMFT specific commands/diagnostics
// - Reject/modify JMRI commands that would interfere with RMFT processing
void RMFT2::ComandFilter(Print * stream, byte & opcode, byte & paramCount, int16_t p[]) {
  (void)stream; // avoid compiler warning if we don't access this parameter
  bool reject=false;
  switch(opcode) {
    
  case 'D':
    if (p[0]==HASH_KEYWORD_EXRAIL) { // <D EXRAIL ON/OFF>
      diag = paramCount==2 && (p[1]==HASH_KEYWORD_ON || p[1]==1);
      opcode=0;
    }
        break;
	
  case '/':  // New EXRAIL command
    reject=!parseSlash(stream,paramCount,p);
    opcode=0;
    break;
    
  default:  // other commands pass through
    break;
  }
  if (reject) {
    opcode=0;
    StringFormatter::send(stream,F("<X>"));
  }
}

bool RMFT2::parseSlash(Print * stream, byte & paramCount, int16_t p[]) {

  if (paramCount==0) { // STATUS
    StringFormatter::send(stream, F("<* EXRAIL STATUS"));
    RMFT2 * task=loopTask;
    while(task) {
      StringFormatter::send(stream,F("\nID=%d,PC=%d,LOCO=%d%c,SPEED=%d%c"),
			    (int)(task->taskId),task->progCounter,task->loco,
			    task->invert?'I':' ',
			    task->speedo,
			    task->forward?'F':'R'
			    );
      task=task->next;
      if (task==loopTask) break;
    }
    // Now stream the flags
    for (int id=0;id<MAX_FLAGS; id++) {
      byte flag=flags[id];
      if (flag & ~TASK_FLAG & ~SIGNAL_MASK) { // not interested in TASK_FLAG only. Already shown above
	      StringFormatter::send(stream,F("\nflags[%d] "),id);
	      if (flag & SECTION_FLAG) StringFormatter::send(stream,F(" RESERVED"));
	      if (flag & LATCH_FLAG) StringFormatter::send(stream,F(" LATCHED"));
      }
    }
    // do the signals
    // flags[n] represents the state of the nth signal in the table 
    for (int sigslot=0;;sigslot++) {
      VPIN sigid=GETHIGHFLASHW(RMFT2::SignalDefinitions,sigslot*8);
      if (sigid==0) break; // end of signal list 
      byte flag=flags[sigslot] & SIGNAL_MASK; // obtain signal flags for this id
      StringFormatter::send(stream,F("\n%S[%d]"), 
        (flag == SIGNAL_RED)? F("RED") : (flag==SIGNAL_GREEN) ? F("GREEN") : F("AMBER"),
        sigid & SIGNAL_ID_MASK); 
    } 
    
    StringFormatter::send(stream,F(" *>\n"));
    return true;
  }
  switch (p[0]) {
  case HASH_KEYWORD_PAUSE: // </ PAUSE>
    if (paramCount!=1) return false;
    DCC::setThrottle(0,1,true);  // pause all locos on the track
    pausingTask=(RMFT2 *)1; // Impossible task address
    return true;
    
  case HASH_KEYWORD_RESUME: // </ RESUME>
    if (paramCount!=1) return false;
    pausingTask=NULL;
    {
      RMFT2 * task=loopTask;
      while(task) {
	if (task->loco) task->driveLoco(task->speedo);
	task=task->next;
	if (task==loopTask) break;
      }
    }
    return true;
    
    
  case HASH_KEYWORD_START: // </ START [cab] route >
    if (paramCount<2 || paramCount>3) return false;
    {
      int route=(paramCount==2) ? p[1] : p[2];
      uint16_t cab=(paramCount==2)? 0 : p[1];
      int pc=sequenceLookup->find(route);
      if (pc<0) return false;
      RMFT2* task=new RMFT2(pc);
      task->loco=cab;
    }
    return true;
    
  default:
    break;
  }

  // check KILL ALL here, otherwise the next validation confuses ALL with a flag  
  if (p[0]==HASH_KEYWORD_KILL && p[1]==HASH_KEYWORD_ALL) {
    while (loopTask) loopTask->kill(F("KILL ALL")); // destructor changes loopTask
    return true;   
  }

  // all other / commands take 1 parameter
  if (paramCount!=2 ) return false;
  
  switch (p[0]) {
  case HASH_KEYWORD_KILL: // Kill taskid|ALL
    {
    if ( p[1]<0  || p[1]>=MAX_FLAGS) return false;
    RMFT2 * task=loopTask;
      while(task) {
	      if (task->taskId==p[1]) {
	        task->kill(F("KILL"));
	        return  true;
	      }
	      task=task->next;
	      if (task==loopTask) break;
      }
    }
    return false;
    
  case HASH_KEYWORD_RESERVE:  // force reserve a section
    return setFlag(p[1],SECTION_FLAG);
    
  case HASH_KEYWORD_FREE:  // force free a section
    return setFlag(p[1],0,SECTION_FLAG);
    
  case HASH_KEYWORD_LATCH:
    return setFlag(p[1], LATCH_FLAG);
    
  case HASH_KEYWORD_UNLATCH:
    return setFlag(p[1], 0, LATCH_FLAG);
 
  case HASH_KEYWORD_RED:
    doSignal(p[1],SIGNAL_RED);
    return true;
 
  case HASH_KEYWORD_AMBER:
    doSignal(p[1],SIGNAL_AMBER);
    return true;
 
  case HASH_KEYWORD_GREEN:
    doSignal(p[1],SIGNAL_GREEN);
    return true;
    
  default:
    return false;
  }
}


// This emits Routes and Automations to Withrottle
// Automations are given a state to set the button to "handoff" which implies
// handing over the loco to the automation.
// Routes are given "Set" buttons and do not cause the loco to be handed over.



RMFT2::RMFT2(int progCtr) {
  progCounter=progCtr;

  // get an unused  task id from the flags table
  taskId=255; // in case of overflow
  for (int f=0;f<MAX_FLAGS;f++) {
    if (!getFlag(f,TASK_FLAG)) {
      taskId=f;
      setFlag(f, TASK_FLAG);
      break;
    }
  }
  delayTime=0;
  loco=0;
  speedo=0;
  forward=true;
  invert=false;
  timeoutFlag=false;
  stackDepth=0;
  onEventStartPosition=-1; // Not handling an ONxxx 

  // chain into ring of RMFTs
  if (loopTask==NULL) {
    loopTask=this;
    next=this;
  } else {
    next=loopTask->next;
    loopTask->next=this;
  }
}


RMFT2::~RMFT2() {
  driveLoco(1); // ESTOP my loco if any
  setFlag(taskId,0,TASK_FLAG); // we are no longer using this id
  if (next==this)
    loopTask=NULL;
  else
    for (RMFT2* ring=next;;ring=ring->next)
      if (ring->next == this) {
	ring->next=next;
	loopTask=next;
	break;
      }
}

void RMFT2::createNewTask(int route, uint16_t cab) {
      int pc=sequenceLookup->find(route);
      if (pc<0) return;
      RMFT2* task=new RMFT2(pc);
      task->loco=cab;
}

void RMFT2::driveLoco(byte speed) {
  if (loco<=0) return;  // Prevent broadcast!
  if (diag) DIAG(F("EXRAIL drive %d %d %d"),loco,speed,forward^invert);
 /* TODO.....
 power on appropriate track if DC or main if dcc
  if (TrackManager::getMainPowerMode()==POWERMODE::OFF) {
    TrackManager::setMainPower(POWERMODE::ON);
    CommandDistributor::broadcastPower();
  }
  **********/

  DCC::setThrottle(loco,speed, forward^invert);
  speedo=speed;
}

bool RMFT2::readSensor(uint16_t sensorId) {
  // Exrail operands are unsigned but we need the signed version as inserted by the macros.
  int16_t sId=(int16_t) sensorId;

  VPIN vpin=abs(sId);
  if (getFlag(vpin,LATCH_FLAG)) return true; // latched on
  
  // negative sensorIds invert the logic (e.g. for a break-beam sensor which goes OFF when detecting)
  bool s= IODevice::read(vpin) ^ (sId<0);
  if (s && diag) DIAG(F("EXRAIL Sensor %d hit"),sId);
  return s;
}

// This skips to the end of an if block, or to the ELSE within it.
bool RMFT2::skipIfBlock() {
  // returns false if killed
  short nest = 1;
  while (nest > 0) {
    SKIPOP;
    byte opcode =  GET_OPCODE;
    // all other IF type commands increase the nesting level
    if (opcode>IF_TYPE_OPCODES) nest++;
    else switch(opcode) {
      case OPCODE_ENDEXRAIL:
        kill(F("missing ENDIF"), nest);
        return false;
    
      case OPCODE_ENDIF:
        nest--;
        break;
    
      case OPCODE_ELSE:
        // if nest==1 then this is the ELSE for the IF we are skipping
        if (nest==1) nest=0; // cause loop exit and return after ELSE
        break;
    default:
      break;
    }
  }
  return true;
}



/* static */ void RMFT2::readLocoCallback(int16_t cv) {
  if (cv & LONG_ADDR_MARKER) {               // maker bit indicates long addr
    progtrackLocoId = cv ^ LONG_ADDR_MARKER; // remove marker bit to get real long addr
    if (progtrackLocoId <= HIGHEST_SHORT_ADDR ) {     // out of range for long addr
      DIAG(F("Long addr %d <= %d unsupported\n"), progtrackLocoId, HIGHEST_SHORT_ADDR);
      progtrackLocoId = -1;
    }
  } else {
    progtrackLocoId=cv;
  }
}

void RMFT2::loop() {

  // Round Robin call to a RMFT task each time
  if (loopTask==NULL) return;
  loopTask=loopTask->next;
  if (pausingTask==NULL || pausingTask==loopTask) loopTask->loop2();
}


void RMFT2::loop2() {
  if (delayTime!=0 && millis()-delayStart < delayTime) return;

  byte opcode = GET_OPCODE;
  int16_t operand =  getOperand(0);

  // skipIf will get set to indicate a failing IF condition 
  bool skipIf=false; 

  // if (diag) DIAG(F("RMFT2 %d %d"),opcode,operand);
  // Attention: Returning from this switch leaves the program counter unchanged.
  //            This is used for unfinished waits for timers or sensors.
  //            Breaking from this switch will step to the next step in the route.
  switch ((OPCODE)opcode) {

  case OPCODE_THROW:
    Turnout::setClosed(operand, false);
    break;
    
  case OPCODE_CLOSE:
    Turnout::setClosed(operand, true);
    break;

#ifndef IO_NO_HAL
  case OPCODE_ROTATE:
    uint8_t activity;
    activity=getOperand(2);
    if (!activity) activity=0;
    Turntable::setPosition(operand,getOperand(1),activity);
    break;
#endif

  case OPCODE_REV:
    forward = false;
    driveLoco(operand);
    break;
    
  case OPCODE_FWD:
      forward = true;
      driveLoco(operand);
      break;
      
  case OPCODE_SPEED:
    forward=DCC::getThrottleDirection(loco)^invert;
    driveLoco(operand);
    break;
    
  case OPCODE_FORGET:
    if (loco!=0) {
      DCC::forgetLoco(loco);
      loco=0; 
    } 
    break;

  case OPCODE_INVERT_DIRECTION:
    invert= !invert;
    driveLoco(speedo);
    break;
    
  case OPCODE_RESERVE:
    if (getFlag(operand,SECTION_FLAG)) {
      driveLoco(0);
      delayMe(500);
      return;
    }
    setFlag(operand,SECTION_FLAG);
    break;
    
  case OPCODE_FREE:
    setFlag(operand,0,SECTION_FLAG);
    break;
    
  case OPCODE_AT:
    timeoutFlag=false;
    if (readSensor(operand)) break;
    delayMe(50);
    return;
    
  case OPCODE_ATGTE: // wait for analog sensor>= value
    timeoutFlag=false;
    if (IODevice::readAnalogue(operand) >= (int)(getOperand(1))) break;
    delayMe(50);
    return;
    
  case OPCODE_ATLT: // wait for analog sensor < value
    timeoutFlag=false;
    if (IODevice::readAnalogue(operand) < (int)(getOperand(1))) break;
    delayMe(50);
    return;
      
  case OPCODE_ATTIMEOUT1:   // ATTIMEOUT(vpin,timeout) part 1
    timeoutStart=millis();
    timeoutFlag=false;
    break;
    
  case OPCODE_ATTIMEOUT2:
    if (readSensor(operand)) break; // success without timeout
    if (millis()-timeoutStart > 100*getOperand(1)) {
      timeoutFlag=true;
      break; // and drop through
    }
    delayMe(50);
    return;
    
  case OPCODE_IFTIMEOUT: // do next operand if timeout flag set
    skipIf=!timeoutFlag;
    break;
    
  case OPCODE_AFTER: // waits for sensor to hit and then remain off for 0.5 seconds. (must come after an AT operation)
    if (readSensor(operand)) {
      // reset timer to half a second and keep waiting
      waitAfter=millis();
      delayMe(50);
      return;
    }
    if (millis()-waitAfter < 500 ) return;
    break;

  case OPCODE_AFTEROVERLOAD: // waits for the power to be turned back on - either by power routine or button
    if (!TrackManager::isPowerOn(operand)) {
      // reset timer to half a second and keep waiting
      waitAfter=millis();
      delayMe(50);
      return;
    }
    if (millis()-waitAfter < 500 ) return;
    break;

  case OPCODE_LATCH:
    setFlag(operand,LATCH_FLAG);
    break;
    
  case OPCODE_UNLATCH:
    setFlag(operand,0,LATCH_FLAG);
    break;

  case OPCODE_SET:
    IODevice::write(operand,true);
    break;
    
  case OPCODE_RESET:
    IODevice::write(operand,false);
    break;
    
  case OPCODE_PAUSE:
    DCC::setThrottle(0,1,true);  // pause all locos on the track
    pausingTask=this;
    break;

  case OPCODE_POM:
    if (loco) DCC::writeCVByteMain(loco, operand, getOperand(1));
    break;

  case OPCODE_POWEROFF:
    TrackManager::setPower(POWERMODE::OFF);
    TrackManager::setJoin(false);
    CommandDistributor::broadcastPower();
    break;

  case OPCODE_SET_TRACK:
      // operand is trackmode<<8 | track id
      // If DC/DCX use  my loco for DC address 
      {
        TRACK_MODE mode = (TRACK_MODE)(operand>>8);
        int16_t cab=(mode==TRACK_MODE_DC || mode==TRACK_MODE_DCX) ? loco : 0;
        TrackManager::setTrackMode(operand & 0x0F, mode, cab);
      }
      break; 

  case OPCODE_RESUME:
    pausingTask=NULL;
    driveLoco(speedo);
    for (RMFT2 * t=next; t!=this;t=t->next) if (t->loco >0) t->driveLoco(t->speedo);
    break;
    
  case OPCODE_IF: // do next operand if sensor set
    skipIf=!readSensor(operand);
    break;
    
  case OPCODE_ELSE: // skip to matching ENDIF
    skipIf=true;
    break;
    
  case OPCODE_IFGTE: // do next operand if sensor>= value
    skipIf=IODevice::readAnalogue(operand)<(int)(getOperand(1));
    break;
    
  case OPCODE_IFLT: // do next operand if sensor< value
    skipIf=IODevice::readAnalogue(operand)>=(int)(getOperand(1));
    break;
    
  case OPCODE_IFLOCO: // do if the loco is the active one
    skipIf=loco!=(uint16_t)operand; // bad luck if someone enters negative loco numbers into EXRAIL
    break;

  case OPCODE_IFNOT: // do next operand if sensor not set
    skipIf=readSensor(operand);
    break;

  case OPCODE_IFRE: // do next operand if rotary encoder != position
    skipIf=IODevice::readAnalogue(operand)!=(int)(getOperand(1));
    break;
    
  case OPCODE_IFRANDOM: // do block on random percentage
    skipIf=(uint8_t)micros() >= operand * 255/100;
    break;
    
  case OPCODE_IFRESERVE: // do block if we successfully RERSERVE
    if (!getFlag(operand,SECTION_FLAG)) setFlag(operand,SECTION_FLAG);
    else skipIf=true;
    break;
    
  case OPCODE_IFRED: // do block if signal as expected
    skipIf=!isSignal(operand,SIGNAL_RED);
    break;
    
  case OPCODE_IFAMBER: // do block if signal as expected
    skipIf=!isSignal(operand,SIGNAL_AMBER);
    break;
    
  case OPCODE_IFGREEN: // do block if signal as expected
    skipIf=!isSignal(operand,SIGNAL_GREEN);
    break;
    
  case OPCODE_IFTHROWN:
    skipIf=Turnout::isClosed(operand);
    break;
    
  case OPCODE_IFCLOSED:
    skipIf=Turnout::isThrown(operand);
    break;

#ifndef IO_NO_HAL
  case OPCODE_IFTTPOSITION: // do block if turntable at this position
    skipIf=Turntable::getPosition(operand)!=(int)getOperand(1);
    break;
#endif

  case OPCODE_ENDIF:
    break;
    
  case OPCODE_DELAYMS:
    delayMe(operand);
    break;
    
  case OPCODE_DELAY:
    delayMe(operand*100L);
    break;
    
  case OPCODE_DELAYMINS:
    delayMe(operand*60L*1000L);
    break;
    
  case OPCODE_RANDWAIT:
    delayMe(operand==0 ? 0 : (micros()%operand) *100L);
    break;
    
  case OPCODE_RED:
    doSignal(operand,SIGNAL_RED);
    break;
    
  case OPCODE_AMBER:
    doSignal(operand,SIGNAL_AMBER);
    break;
    
  case OPCODE_GREEN:
    doSignal(operand,SIGNAL_GREEN);
    break;
    
  case OPCODE_FON:
    if (loco) DCC::setFn(loco,operand,true);
    break;

  case OPCODE_FOFF:
    if (loco) DCC::setFn(loco,operand,false);
    break;
    
  case OPCODE_DRIVE:
    {
      byte analogSpeed=IODevice::readAnalogue(operand) *127 / 1024;
      if (speedo!=analogSpeed) driveLoco(analogSpeed);
      break;
    }
    
  case OPCODE_XFON:
    DCC::setFn(operand,getOperand(1),true);
    break;
    
  case OPCODE_XFOFF:
    DCC::setFn(operand,getOperand(1),false);
    break;
    
  case OPCODE_DCCACTIVATE: {
    // operand is address<<3 | subaddr<<1 | active
    int16_t addr=operand>>3;
    int16_t subaddr=(operand>>1) & 0x03;
    bool active=operand & 0x01;
    DCC::setAccessory(addr,subaddr,active);
    break;
  }
    
  case OPCODE_FOLLOW:
    progCounter=sequenceLookup->find(operand);
    if (progCounter<0) kill(F("FOLLOW unknown"), operand);
    return;
    
  case OPCODE_CALL:
    if (stackDepth==MAX_STACK_DEPTH) {
      kill(F("CALL stack"), stackDepth);
      return;
    }
    callStack[stackDepth++]=progCounter+3;
    progCounter=sequenceLookup->find(operand);
    if (progCounter<0) kill(F("CALL unknown"),operand);
    return;
    
  case OPCODE_RETURN:
    if (stackDepth==0) {
      kill(F("RETURN stack"));
      return;
    }
    progCounter=callStack[--stackDepth];
    return;
    
  case OPCODE_ENDTASK:
  case OPCODE_ENDEXRAIL:
    kill();
    return;

  case OPCODE_KILLALL:
    while(loopTask) loopTask->kill(F("KILLALL"));
    return;

#ifndef DISABLE_PROG
  case OPCODE_JOIN:
    TrackManager::setPower(POWERMODE::ON);
    TrackManager::setJoin(true);
    CommandDistributor::broadcastPower();
    break;

  case OPCODE_UNJOIN:
    TrackManager::setJoin(false);
    CommandDistributor::broadcastPower();
    break;

  case OPCODE_READ_LOCO1: // READ_LOCO is implemented as 2 separate opcodes
    progtrackLocoId=LOCO_ID_WAITING;  // Nothing found yet
    DCC::getLocoId(readLocoCallback);
    break;
    
  case OPCODE_READ_LOCO2:
    if (progtrackLocoId==LOCO_ID_WAITING) {
      delayMe(100);
      return; // still waiting for callback
    }
    if (progtrackLocoId<0) {
      kill(F("No Loco Found"),progtrackLocoId);
      return; // still waiting for callback
    }
    
    loco=progtrackLocoId;
    speedo=0;
    forward=true;
    invert=false;
    break;
#endif

  case OPCODE_POWERON:
    TrackManager::setMainPower(POWERMODE::ON);
    TrackManager::setJoin(false);
    CommandDistributor::broadcastPower();
    break;
    
  case OPCODE_START:
    {
      int newPc=sequenceLookup->find(operand);
      if (newPc<0) break;
      new RMFT2(newPc);
    }
    break;
    
  case OPCODE_SENDLOCO:  // cab, route
    {
      int newPc=sequenceLookup->find(getOperand(1));
      if (newPc<0) break;
      RMFT2* newtask=new RMFT2(newPc); // create new task
      newtask->loco=operand;
    }
    break;
    
  case OPCODE_SETLOCO:
    {
      loco=operand;
      speedo=0;
      forward=true;
      invert=false;
    }
    break;
    
    
  case OPCODE_SERVO: // OPCODE_SERVO,V(vpin),OPCODE_PAD,V(position),OPCODE_PAD,V(profile),OPCODE_PAD,V(duration)
    IODevice::writeAnalogue(operand,getOperand(1),getOperand(2),getOperand(3));
    break;
    
  case OPCODE_WAITFOR: // OPCODE_SERVO,V(pin)
    if (IODevice::isBusy(operand)) {
      delayMe(100);
      return;
    }
    break;

#ifndef IO_NO_HAL
  case OPCODE_WAITFORTT:  // OPCODE_WAITFOR,V(turntable_id)
    if (Turntable::ttMoving(operand)) {
      delayMe(100);
      return;
    }
    break;
#endif

  case OPCODE_PRINT:
    printMessage(operand);
    break;
    
  case OPCODE_ROUTE:
  case OPCODE_AUTOMATION:
  case OPCODE_SEQUENCE:
    if (diag) DIAG(F("EXRAIL begin(%d)"),operand);
    break;
    
  case OPCODE_AUTOSTART: // Handled only during begin process
  case OPCODE_PAD: // Just a padding for previous opcode needing >1 operand byte.
  case OPCODE_TURNOUT: // Turnout definition ignored at runtime
  case OPCODE_SERVOTURNOUT: // Turnout definition ignored at runtime
  case OPCODE_PINTURNOUT: // Turnout definition ignored at runtime
  case OPCODE_ONCLOSE: // Turnout event catchers ignored here
  case OPCODE_ONTHROW:
  case OPCODE_ONACTIVATE: // Activate event catchers ignored here
  case OPCODE_ONDEACTIVATE:
  case OPCODE_ONRED:
  case OPCODE_ONAMBER:
  case OPCODE_ONGREEN:
  case OPCODE_ONCHANGE:
  case OPCODE_ONTIME:
<<<<<<< HEAD
#ifndef IO_NO_HAL
  case OPCODE_DCCTURNTABLE: // Turntable definition ignored at runtime
  case OPCODE_EXTTTURNTABLE:  // Turntable definition ignored at runtime
  case OPCODE_TTADDPOSITION:  // Turntable position definition ignored at runtime
  case OPCODE_ONROTATE:
#endif
=======
  case OPCODE_ONOVERLOAD:
>>>>>>> dca023ff
  
    break;
    
  default:
    kill(F("INVOP"),operand);
  }
  // Falling out of the switch means move on to the next opcode
  // but if we are skipping a false IF or else
  if (skipIf)  if (!skipIfBlock()) return;
  SKIPOP;
}

void RMFT2::delayMe(long delay) {
  delayTime=delay;
  delayStart=millis();
}

bool RMFT2::setFlag(VPIN id,byte onMask, byte offMask) {
   if (FLAGOVERFLOW(id)) return false; // Outside range limit
   byte f=flags[id];
   f &= ~offMask;
   f |= onMask;
   flags[id]=f;
   return true;
}

bool RMFT2::getFlag(VPIN id,byte mask) {
  if (FLAGOVERFLOW(id)) return 0; // Outside range limit
  return flags[id]&mask;
}

void RMFT2::kill(const FSH * reason, int operand) {
  if (reason) DIAG(F("EXRAIL ERROR pc=%d, cab=%d, %S %d"), progCounter,loco, reason, operand);
  else if (diag) DIAG(F("ENDTASK at pc=%d"), progCounter);
  delete this;
}

int16_t RMFT2::getSignalSlot(int16_t id) {
  for (int sigslot=0;;sigslot++) {
      int16_t sigid=GETHIGHFLASHW(RMFT2::SignalDefinitions,sigslot*8);
      if (sigid==0) { // end of signal list 
        DIAG(F("EXRAIL Signal %d not defined"), id);
        return -1;
      }
      // sigid is the signal id used in RED/AMBER/GREEN macro
      // for a LED signal it will be same as redpin
      // but for a servo signal it will also have SERVO_SIGNAL_FLAG set. 

      if ((sigid & SIGNAL_ID_MASK)!= id) continue; // keep looking
      return sigslot; // relative slot in signals table
  }  
}

/* static */ void RMFT2::doSignal(int16_t id,char rag) {
  if (diag) DIAG(F(" doSignal %d %x"),id,rag);
  
  // Schedule any event handler for this signal change.
  // Thjis will work even without a signal definition. 
  if (rag==SIGNAL_RED) handleEvent(F("RED"),onRedLookup,id);
  else if (rag==SIGNAL_GREEN) handleEvent(F("GREEN"), onGreenLookup,id);
  else handleEvent(F("AMBER"), onAmberLookup,id);
  
  int16_t sigslot=getSignalSlot(id);
  if (sigslot<0) return; 
  
  // keep track of signal state 
  setFlag(sigslot,rag,SIGNAL_MASK);
 
  // Correct signal definition found, get the rag values
  int16_t sigpos=sigslot*8; 
  VPIN sigid=GETHIGHFLASHW(RMFT2::SignalDefinitions,sigpos);
  VPIN redpin=GETHIGHFLASHW(RMFT2::SignalDefinitions,sigpos+2);
  VPIN amberpin=GETHIGHFLASHW(RMFT2::SignalDefinitions,sigpos+4);
  VPIN greenpin=GETHIGHFLASHW(RMFT2::SignalDefinitions,sigpos+6);
  if (diag) DIAG(F("signal %d %d %d %d %d"),sigid,id,redpin,amberpin,greenpin);

  VPIN sigtype=sigid & ~SIGNAL_ID_MASK;

  if (sigtype == SERVO_SIGNAL_FLAG) {
    // A servo signal, the pin numbers are actually servo positions
    // Note, setting a signal to a zero position has no effect.
    int16_t servopos= rag==SIGNAL_RED? redpin: (rag==SIGNAL_GREEN? greenpin : amberpin);
    if (diag) DIAG(F("sigA %d %d"),id,servopos);
    if  (servopos!=0) IODevice::writeAnalogue(id,servopos,PCA9685::Bounce);
    return;  
  }

  
  if (sigtype== DCC_SIGNAL_FLAG) {
    // redpin,amberpin are the DCC addr,subaddr 
    DCC::setAccessory(redpin,amberpin, rag!=SIGNAL_RED);
    return; 
  }

  // LED or similar 3 pin signal, (all pins zero would be a virtual signal)
  // If amberpin is zero, synthesise amber from red+green
  const byte SIMAMBER=0x00;
  if (rag==SIGNAL_AMBER && (amberpin==0)) rag=SIMAMBER; // special case this func only
   
  // Manage invert (HIGH on) pins
  bool aHigh=sigid & ACTIVE_HIGH_SIGNAL_FLAG;
      
  // set the three pins 
  if (redpin) {
    bool redval=(rag==SIGNAL_RED || rag==SIMAMBER);
    if (!aHigh) redval=!redval;
    IODevice::write(redpin,redval);
  }
  if (amberpin) {
    bool amberval=(rag==SIGNAL_AMBER);
    if (!aHigh) amberval=!amberval;
    IODevice::write(amberpin,amberval);
  }
  if (greenpin) {
    bool greenval=(rag==SIGNAL_GREEN || rag==SIMAMBER);
    if (!aHigh) greenval=!greenval;
    IODevice::write(greenpin,greenval);
  }
}

/* static */ bool RMFT2::isSignal(int16_t id,char rag) {
  int16_t sigslot=getSignalSlot(id);
  if (sigslot<0) return false; 
  return (flags[sigslot] & SIGNAL_MASK) == rag;
}

void RMFT2::turnoutEvent(int16_t turnoutId, bool closed) {
  // Hunt for an ONTHROW/ONCLOSE for this turnout
  if (closed)  handleEvent(F("CLOSE"),onCloseLookup,turnoutId);
  else handleEvent(F("THROW"),onThrowLookup,turnoutId);
}


void RMFT2::activateEvent(int16_t addr, bool activate) {
  // Hunt for an ONACTIVATE/ONDEACTIVATE for this accessory
  if (activate)  handleEvent(F("ACTIVATE"),onActivateLookup,addr);
  else handleEvent(F("DEACTIVATE"),onDeactivateLookup,addr);
}

void RMFT2::changeEvent(int16_t vpin, bool change) {
  // Hunt for an ONCHANGE for this sensor
  if (change)  handleEvent(F("CHANGE"),onChangeLookup,vpin);
}

#ifndef IO_NO_HAL
void RMFT2::rotateEvent(int16_t turntableId, bool change) {
  // Hunt or an ONROTATE for this turntable
  if (change) handleEvent(F("ROTATE"),onRotateLookup,turntableId);
}
#endif

void RMFT2::clockEvent(int16_t clocktime, bool change) {
  // Hunt for an ONTIME for this time
  if (Diag::CMD)
   DIAG(F("Looking for clock event at : %d"), clocktime);
  if (change) {
    handleEvent(F("CLOCK"),onClockLookup,clocktime);
    handleEvent(F("CLOCK"),onClockLookup,25*60+clocktime%60);
  }
} 

void RMFT2::powerEvent(int16_t track, bool overload) {
  // Hunt for an ONOVERLOAD for this item
  if (Diag::CMD)
   DIAG(F("Looking for Power event on track : %c"), track);
  if (overload) {
    handleEvent(F("POWER"),onOverloadLookup,track);
  }
}


void RMFT2::handleEvent(const FSH* reason,LookList* handlers, int16_t id) {
  int pc= handlers->find(id);
  if (pc<0) return;
  
  // Check we dont already have a task running this handler
  RMFT2 * task=loopTask;
  while(task) {
    if (task->onEventStartPosition==pc) {
      DIAG(F("Recursive ON%S(%d)"),reason, id);
      return;
    }
    task=task->next;
    if (task==loopTask) break;
  }
  
  task=new RMFT2(pc);  // new task starts at this instruction
  task->onEventStartPosition=pc; // flag for recursion detector
}

void RMFT2::printMessage2(const FSH * msg) {
  DIAG(F("EXRAIL(%d) %S"),loco,msg);
}
static StringBuffer * buffer=NULL;
/* thrungeString is used to stream a HIGHFLASH string to a suitable Serial
and handle the oddities like LCD, BROADCAST and PARSE */    
void RMFT2::thrungeString(uint32_t strfar, thrunger mode, byte id) {
   //DIAG(F("thrunge addr=%l mode=%d id=%d"), strfar,mode,id);
   Print * stream=NULL;
   // Find out where the string is going 
   switch (mode) {
    case thrunge_print:
         StringFormatter::send(&USB_SERIAL,F("<* EXRAIL(%d) "),loco);
         stream=&USB_SERIAL;
         break;

    case thrunge_serial: stream=&USB_SERIAL; break;  
    case thrunge_serial1: 
         #ifdef SERIAL1_COMMANDS
         stream=&Serial1; 
         #endif
         break;
    case thrunge_serial2: 
         #ifdef SERIAL2_COMMANDS
         stream=&Serial2; 
         #endif
         break;
    case thrunge_serial3: 
         #ifdef SERIAL3_COMMANDS
         stream=&Serial3; 
         #endif
         break;
    case thrunge_serial4: 
         #ifdef SERIAL4_COMMANDS
         stream=&Serial4; 
         #endif
         break;
    case thrunge_serial5: 
         #ifdef SERIAL5_COMMANDS
         stream=&Serial5; 
         #endif
         break;
   case thrunge_serial6: 
         #ifdef SERIAL6_COMMANDS
         stream=&Serial6; 
         #endif
         break;
    case thrunge_lcn: 
      #if defined(LCN_SERIAL) 
      stream=&LCN_SERIAL;
      #endif
       break;  
    case thrunge_parse:
    case thrunge_broadcast:
    case thrunge_lcd:
    default:    // thrunge_lcd+1, ...
         if (!buffer) buffer=new StringBuffer();
         buffer->flush();
         stream=buffer;
         break; 
    }
    if (!stream) return; 
    
     #if defined(ARDUINO_AVR_MEGA) || defined(ARDUINO_AVR_MEGA2560)
    // if mega stream it out 
    for (;;strfar++) {
      char c=pgm_read_byte_far(strfar);
      if (c=='\0') break;
      stream->write(c);
    }
    #else
    // UNO/NANO CPUs dont have high memory
    // 32 bit cpus dont care anyway
    stream->print((FSH *)strfar);
    #endif

  // and decide what to do next
   switch (mode) {
    case thrunge_print:
         StringFormatter::send(&USB_SERIAL,F(" *>\n"));
         break;
    // TODO  more serials for SAMx case thrunge_serial4: stream=&Serial4; break;
    case thrunge_parse: 
      DCCEXParser::parseOne(&USB_SERIAL,(byte*)buffer->getString(),NULL);
      break;
    case thrunge_broadcast:
      CommandDistributor::broadcastRaw(CommandDistributor::COMMAND_TYPE,buffer->getString());
      break;
    case thrunge_withrottle:
      CommandDistributor::broadcastRaw(CommandDistributor::WITHROTTLE_TYPE,buffer->getString());
      break;
    case thrunge_lcd:
         LCD(id,F("%s"),buffer->getString());
         break;
    default:  // thrunge_lcd+1, ...
      if (mode > thrunge_lcd) 
        SCREEN(mode-thrunge_lcd, id, F("%s"),buffer->getString());  // print to other display
      break;       
    }
}<|MERGE_RESOLUTION|>--- conflicted
+++ resolved
@@ -96,13 +96,10 @@
 LookList *  RMFT2::onGreenLookup=NULL;
 LookList *  RMFT2::onChangeLookup=NULL;
 LookList *  RMFT2::onClockLookup=NULL;
-<<<<<<< HEAD
 #ifndef IO_NO_HAL
 LookList *  RMFT2::onRotateLookup=NULL;
 #endif
-=======
 LookList *  RMFT2::onOverloadLookup=NULL;
->>>>>>> dca023ff
 
 #define GET_OPCODE GETHIGHFLASH(RMFT2::RouteCode,progCounter)
 #define SKIPOP progCounter+=3
@@ -184,14 +181,10 @@
   onGreenLookup=LookListLoader(OPCODE_ONGREEN);
   onChangeLookup=LookListLoader(OPCODE_ONCHANGE);
   onClockLookup=LookListLoader(OPCODE_ONTIME);
-<<<<<<< HEAD
 #ifndef IO_NO_HAL
   onRotateLookup=LookListLoader(OPCODE_ONROTATE);
 #endif
-=======
   onOverloadLookup=LookListLoader(OPCODE_ONOVERLOAD);
-
->>>>>>> dca023ff
 
   // Second pass startup, define any turnouts or servos, set signals red
   // add sequences onRoutines to the lookups
@@ -1074,16 +1067,13 @@
   case OPCODE_ONGREEN:
   case OPCODE_ONCHANGE:
   case OPCODE_ONTIME:
-<<<<<<< HEAD
 #ifndef IO_NO_HAL
   case OPCODE_DCCTURNTABLE: // Turntable definition ignored at runtime
   case OPCODE_EXTTTURNTABLE:  // Turntable definition ignored at runtime
   case OPCODE_TTADDPOSITION:  // Turntable position definition ignored at runtime
   case OPCODE_ONROTATE:
 #endif
-=======
   case OPCODE_ONOVERLOAD:
->>>>>>> dca023ff
   
     break;
     
