////////////////////////////////////////////////////////////////////////////////////
//  DCC-EX CommandStation-EX   Please see https://DCC-EX.com
//
// This file is the main sketch for the Command Station.
//
// CONFIGURATION:
// Configuration is normally performed by editing a file called config.h.
// This file is NOT shipped with the code so that if you pull a later version
// of the code, your configuration will not be overwritten.
//
// If you used the automatic installer program, config.h will have been created automatically.
//
// To obtain a starting copy of config.h please copy the file config.example.h which is
// shipped with the code and may be updated as new features are added.
//
// If config.h is not found, config.example.h will be used with all defaults.
////////////////////////////////////////////////////////////////////////////////////

#if __has_include ( "config.h")
  #include "config.h"
#else
  #warning config.h not found. Using defaults from config.example.h
  #include "config.example.h"
#endif


/*
 *  © 2021 Neil McKechnie
 *  © 2020-2021 Chris Harlow, Harald Barth, David Cutting,
 *  Fred Decker, Gregor Baues, Anthony W - Dayton
 *  All rights reserved.
 *
 *  This file is part of CommandStation-EX
 *
 *  This is free software: you can redistribute it and/or modify
 *  it under the terms of the GNU General Public License as published by
 *  the Free Software Foundation, either version 3 of the License, or
 *  (at your option) any later version.
 *
 *  It is distributed in the hope that it will be useful,
 *  but WITHOUT ANY WARRANTY; without even the implied warranty of
 *  MERCHANTABILITY or FITNESS FOR A PARTICULAR PURPOSE.  See the
 *  GNU General Public License for more details.
 *
 *  You should have received a copy of the GNU General Public License
 *  along with CommandStation.  If not, see <https://www.gnu.org/licenses/>.
 */

#include "DCCEX.h"
#ifdef WIFI_WARNING
#warning You have defined that you want WiFi but your hardware has not enough memory to do that, so WiFi DISABLED
#endif
#ifdef ETHERNET_WARNING
#warning You have defined that you want Ethernet but your hardware has not enough memory to do that, so Ethernet DISABLED
#endif
#ifdef EXRAIL_WARNING
#warning You have myAutomation.h but your hardware has not enough memory to do that, so EX-RAIL DISABLED
#endif

void setup()
{
  // The main sketch has responsibilities during setup()

  // Responsibility 1: Start the usb connection for diagnostics
  // This is normally Serial but uses SerialUSB on a SAMD processor
<<<<<<< HEAD
  SerialManager::init();
=======
  Serial.begin(115200);
#ifdef ESP_DEBUG
  Serial.setDebugOutput(true);
#endif
>>>>>>> 0bb6b577

  DIAG(F("License GPLv3 fsf.org (c) dcc-ex.com"));

  CONDITIONAL_LCD_START {
    // This block is still executed for DIAGS if LCD not in use
    LCD(0,F("DCC++ EX v%S"),F(VERSION));
    LCD(1,F("Lic GPLv3"));
  }

  // Responsibility 2: Start all the communications before the DCC engine
  // Start the WiFi interface on a MEGA, Uno cannot currently handle WiFi
  // Start Ethernet if it exists
#if WIFI_ON
#ifndef ESP_FAMILY
  WifiInterface::setup(WIFI_SERIAL_LINK_SPEED, F(WIFI_SSID), F(WIFI_PASSWORD), F(WIFI_HOSTNAME), IP_PORT, WIFI_CHANNEL);
#else
  WifiESP::setup(WIFI_SSID, WIFI_PASSWORD, WIFI_HOSTNAME, IP_PORT, WIFI_CHANNEL);
#endif
#endif // WIFI_ON
#if ETHERNET_ON
  EthernetInterface::setup();
#endif // ETHERNET_ON

  // Responsibility 3: Start the DCC engine.
  // Note: this provides DCC with two motor drivers, main and prog, which handle the motor shield(s)
  // Standard supported devices have pre-configured macros but custome hardware installations require
  //  detailed pin mappings and may also require modified subclasses of the MotorDriver to implement specialist logic.
  // STANDARD_MOTOR_SHIELD, POLOLU_MOTOR_SHIELD, FIREBOX_MK1, FIREBOX_MK1S are pre defined in MotorShields.h
  DCC::begin(MOTOR_SHIELD_TYPE);

  // Start RMFT aka EX-RAIL (ignored if no automnation)
  RMFT::begin();


  // Invoke any DCC++EX commands in the form "SETUP("xxxx");"" found in optional file mySetup.h.
  //  This can be used to create turnouts, outputs, sensors etc. through the normal text commands.
  #if __has_include ( "mySetup.h")
  #define SETUP(cmd) DCCEXParser::parse(F(cmd))
  #include "mySetup.h"
  #undef SETUP
  #endif

  #if defined(LCN_SERIAL)
  LCN_SERIAL.begin(115200);
  LCN::init(LCN_SERIAL);
  #endif

  LCD(3,F("Ready"));
  CommandDistributor::broadcastPower();
}

void loop()
{
  // The main sketch has responsibilities during loop()

  // Responsibility 1: Handle DCC background processes
  //                   (loco reminders and power checks)
  DCC::loop();
  // Responsibility 2: handle any incoming commands on USB connection
  SerialManager::loop();

  // Responsibility 3: Optionally handle any incoming WiFi traffic
#if WIFI_ON
#ifndef ESP_FAMILY
  WifiInterface::loop();
#else
  WifiESP::loop();
#endif
#endif //WIFI_ON
#if ETHERNET_ON
  EthernetInterface::loop();
#endif

  RMFT::loop();  // ignored if no automation

  #if defined(LCN_SERIAL)
  LCN::loop();
  #endif

  LCDDisplay::loop();  // ignored if LCD not in use

  // Handle/update IO devices.
  IODevice::loop();

  Sensor::checkAll(); // Update and print changes

  // Report any decrease in memory (will automatically trigger on first call)
<<<<<<< HEAD
  static int ramLowWatermark = __INT_MAX__; // replaced on first loop

=======
  static int ramLowWatermark = __INT_MAX__; // replaced on first loop 
#ifdef ESP_FAMILY
  updateMinimumFreeMemory(128);
#endif
>>>>>>> 0bb6b577
  int freeNow = minimumFreeMemory();
  if (freeNow < ramLowWatermark) {
    ramLowWatermark = freeNow;
    LCD(3,F("Free RAM=%5db"), ramLowWatermark);
  }
}<|MERGE_RESOLUTION|>--- conflicted
+++ resolved
@@ -63,14 +63,12 @@
 
   // Responsibility 1: Start the usb connection for diagnostics
   // This is normally Serial but uses SerialUSB on a SAMD processor
-<<<<<<< HEAD
+
   SerialManager::init();
-=======
-  Serial.begin(115200);
+//  Serial.begin(115200);    // check this -- removed when resolve conflicts
 #ifdef ESP_DEBUG
   Serial.setDebugOutput(true);
 #endif
->>>>>>> 0bb6b577
 
   DIAG(F("License GPLv3 fsf.org (c) dcc-ex.com"));
 
@@ -158,15 +156,10 @@
   Sensor::checkAll(); // Update and print changes
 
   // Report any decrease in memory (will automatically trigger on first call)
-<<<<<<< HEAD
-  static int ramLowWatermark = __INT_MAX__; // replaced on first loop
-
-=======
   static int ramLowWatermark = __INT_MAX__; // replaced on first loop 
 #ifdef ESP_FAMILY
   updateMinimumFreeMemory(128);
 #endif
->>>>>>> 0bb6b577
   int freeNow = minimumFreeMemory();
   if (freeNow < ramLowWatermark) {
     ramLowWatermark = freeNow;
