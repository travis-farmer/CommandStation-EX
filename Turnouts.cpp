/*
 *  © 2021 Restructured Neil McKechnie
 *  © 2013-2016 Gregg E. Berman
 *  © 2020, Chris Harlow. All rights reserved.
 *  © 2020, Harald Barth.
 *  
 *  This file is part of Asbelos DCC API
 *
 *  This is free software: you can redistribute it and/or modify
 *  it under the terms of the GNU General Public License as published by
 *  the Free Software Foundation, either version 3 of the License, or
 *  (at your option) any later version.
 *
 *  It is distributed in the hope that it will be useful,
 *  but WITHOUT ANY WARRANTY; without even the implied warranty of
 *  MERCHANTABILITY or FITNESS FOR A PARTICULAR PURPOSE.  See the
 *  GNU General Public License for more details.
 *
 *  You should have received a copy of the GNU General Public License
 *  along with CommandStation.  If not, see <https://www.gnu.org/licenses/>.
 */


#include "defines.h"  // includes config.h
#ifndef DISABLE_EEPROM
#include "EEStore.h"
#endif
#include "StringFormatter.h"
#include "RMFT2.h"
#include "Turnouts.h"
#include "DCC.h"
#include "LCN.h"
#ifdef EESTOREDEBUG
#include "DIAG.h"
#endif

  /* 
   * Protected static data
   */ 

  /* static */ Turnout *Turnout::_firstTurnout = 0;

  /* 
   * Public static data
   */
  /* static */ int Turnout::turnoutlistHash = 0;

  /* static */ unsigned long Turnout::_lastLoopEntry = 0;
 
  /*
   * Protected static functions
   */

  /* static */ Turnout *Turnout::get(uint16_t id) {
    // Find turnout object from list.
    for (Turnout *tt = _firstTurnout; tt != NULL; tt = tt->_nextTurnout)
      if (tt->_turnoutData.id == id) return tt;
    return NULL;
  }

  // Add new turnout to end of chain
  /* static */ void Turnout::add(Turnout *tt) {
    if (!_firstTurnout) 
      _firstTurnout = tt;
    else {
      // Find last object on chain
      Turnout *ptr = _firstTurnout;
      for ( ; ptr->_nextTurnout!=0; ptr=ptr->_nextTurnout) {}
      // Line new object to last object.
      ptr->_nextTurnout = tt;
    }
    turnoutlistHash++;
  }

  /* static */ void Turnout::loop() {
    // Here, we check whether the turnout state needs updating.
    // For Servo and VPIN turnouts, we need to check the isBusy() status of the device
    // and when it goes to 0 we can send out a turnout notification.
    // We allow a small delay before we start checking isBusy(), to allow the
    // operation time to start.
    unsigned long currentMillis = millis();
    // Check for updates once every 100ms.
    if (currentMillis - _lastLoopEntry > 100) { 
      _lastLoopEntry = currentMillis;

      Turnout *tt = _firstTurnout;
      for ( ; tt != 0; tt=tt->_nextTurnout) {
        if (tt->_delayResponse > 1) {
          tt->_delayResponse--;
        } else if (tt->_delayResponse == 1) {
          // Pointer has been triggered and grace time has elapsed, so check if completed
          if (!tt->isPending()) {
            tt->sendResponse();
          }
        }
      }
    }
  }

  // Function called when the turnout has changed.  
  void Turnout::sendResponse() {
    turnoutlistHash++;  // let withrottle know something changed
  
#if defined(RMFT_ACTIVE)
    RMFT2::turnoutEvent(_turnoutData.id, _turnoutData.closed);
#endif

    // Send message to JMRI etc. over Serial USB.  This is done here
    // to ensure that the message is sent when the turnout operation
    // is not initiated by a Serial command.
    printState(&Serial);

    // Clear flag pending operation
    _delayResponse = 0;
  }
  
  // For DCC++ classic compatibility, state reported to JMRI is 1 for thrown and 0 for closed; 
  void Turnout::printState(Print *stream) { 
    StringFormatter::send(stream, F("<H %d %d>\n"), 
      _turnoutData.id, !_turnoutData.closed);
  }

  // Remove nominated turnout from turnout linked list and delete the object.
  /* static */ bool Turnout::remove(uint16_t id) {
    Turnout *tt,*pp=NULL;

    for(tt=_firstTurnout; tt!=NULL && tt->_turnoutData.id!=id; pp=tt, tt=tt->_nextTurnout) {}
    if (tt == NULL) return false;
    
    if (tt == _firstTurnout)
      _firstTurnout = tt->_nextTurnout;
    else
      pp->_nextTurnout = tt->_nextTurnout;

    delete (ServoTurnout *)tt;

    turnoutlistHash++;
    return true; 
  } 


  /*
   * Public static functions
   */

  /* static */ bool Turnout::isClosed(uint16_t id) {
    Turnout *tt = get(id);
    if (tt) 
      return tt->isClosed();
    else
      return false;
  }

  /* static */ bool Turnout::setClosedStateOnly(uint16_t id, bool closeFlag) {
    Turnout *tt = get(id);
    if (!tt) return false;
    tt->_turnoutData.closed = closeFlag;

    // I know it says setClosedStateOnly, but we need to tell others
    //  that the state has changed too.
    #if defined(RMFT_ACTIVE)
      RMFT2::turnoutEvent(id, closeFlag);
    #endif

      // Send message to JMRI etc. over Serial USB.  This is done here
      // to ensure that the message is sent when the turnout operation
      // is not initiated by a Serial command.
      tt->printState(&Serial);
    return true;
  }


  // Static setClosed function is invoked from close(), throw() etc. to perform the 
  //  common parts of the turnout operation.  Code which is specific to a turnout
  //  type should be placed in the virtual function setClosedInternal(bool) which is
  //  called from here.
  /* static */ bool Turnout::setClosed(uint16_t id, bool closeFlag) { 
  #if defined(DIAG_IO)
    if (closeFlag) 
      DIAG(F("Turnout::close(%d)"), id);
    else
      DIAG(F("Turnout::throw(%d)"), id);
  #endif
    Turnout *tt = Turnout::get(id);
    if (!tt) return false;
    bool ok = tt->setClosedInternal(closeFlag);

    // Check return value to see if this type of turnout is immediate
    //  or if we need to check for completion.
    if (ok) {
<<<<<<< HEAD
      tt->sendResponse();
    } else {
      // Set flag indicating that the operation is pending and needs to be checked for completion
      // starting in 4 loop counts (starts checking at 1).
      tt->_delayResponse = 5;
    }
=======
      turnoutlistHash++;  // let withrottle know something changed

#ifndef DISABLE_EEPROM
      // Write byte containing new closed/thrown state to EEPROM if required.  Note that eepromAddress
      // is always zero for LCN turnouts.
      if (EEStore::eeStore->data.nTurnouts > 0 && tt->_eepromAddress > 0) 
        EEPROM.put(tt->_eepromAddress, tt->_turnoutData.flags);
#endif
>>>>>>> 58afea13

    // Write byte containing new closed/thrown state to EEPROM if required.  Note that eepromAddress
    // is always zero for LCN turnouts.
    if (EEStore::eeStore->data.nTurnouts > 0 && tt->_eepromAddress > 0) 
      EEPROM.put(tt->_eepromAddress, tt->_turnoutData.flags);  

    return true;
  }

#ifndef DISABLE_EEPROM
  // Load all turnout objects
  /* static */ void Turnout::load() {
    for (uint16_t i=0; i<EEStore::eeStore->data.nTurnouts; i++) {
      Turnout::loadTurnout();
    }
  }

  // Save all turnout objects
  /* static */ void Turnout::store() {
    EEStore::eeStore->data.nTurnouts=0;
    for (Turnout *tt = _firstTurnout; tt != 0; tt = tt->_nextTurnout) {
      tt->save();
      EEStore::eeStore->data.nTurnouts++;
    }
  }

  // Load one turnout from EEPROM
  /* static */ Turnout *Turnout::loadTurnout () {
    Turnout *tt = 0;
    // Read turnout type from EEPROM
    struct TurnoutData turnoutData;
    int eepromAddress = EEStore::pointer() + offsetof(struct TurnoutData, flags); // Address of byte containing the closed flag.
    EEPROM.get(EEStore::pointer(), turnoutData);
    EEStore::advance(sizeof(turnoutData));

    switch (turnoutData.turnoutType) {
      case TURNOUT_SERVO:
        // Servo turnout
        tt = ServoTurnout::load(&turnoutData);
        break;
      case TURNOUT_DCC:
        // DCC Accessory turnout
        tt = DCCTurnout::load(&turnoutData);
        break;
      case TURNOUT_VPIN:
        // VPIN turnout
        tt = VpinTurnout::load(&turnoutData);
        break;
      default:
        // If we find anything else, then we don't know what it is or how long it is, 
        // so we can't go any further through the EEPROM!
        return NULL;
    }
    if (tt) {
      // Save EEPROM address in object.  Note that LCN turnouts always have eepromAddress of zero.
      tt->_eepromAddress = eepromAddress + offsetof(struct TurnoutData, flags);
    }

#ifdef EESTOREDEBUG
    printAll(&Serial);
#endif
    return tt;
  }
#endif
  // Display, on the specified stream, the current state of the turnout (1=thrown or 0=closed).
  /* static */ void Turnout::printState(uint16_t id, Print *stream) {
    Turnout *tt = get(id);
    if (tt) tt->printState(stream);
  }


/*************************************************************************************
 * ServoTurnout - Turnout controlled by servo device.
 * 
 *************************************************************************************/

  // Private Constructor
  ServoTurnout::ServoTurnout(uint16_t id, VPIN vpin, uint16_t thrownPosition, uint16_t closedPosition, uint8_t profile, bool closed) :
    Turnout(id, TURNOUT_SERVO, closed) 
  {
    _servoTurnoutData.vpin = vpin;
    _servoTurnoutData.thrownPosition = thrownPosition; 
    _servoTurnoutData.closedPosition = closedPosition;
    _servoTurnoutData.profile = profile;
  }

  // Create function
  /* static */ Turnout *ServoTurnout::create(uint16_t id, VPIN vpin, uint16_t thrownPosition, uint16_t closedPosition, uint8_t profile, bool closed) {
#ifndef IO_NO_HAL
    Turnout *tt = get(id);
    if (tt) { 
      // Object already exists, check if it is usable
      if (tt->isType(TURNOUT_SERVO)) {
        // Yes, so set parameters
        ServoTurnout *st = (ServoTurnout *)tt;
        st->_servoTurnoutData.vpin = vpin;
        st->_servoTurnoutData.thrownPosition = thrownPosition;
        st->_servoTurnoutData.closedPosition = closedPosition;
        st->_servoTurnoutData.profile = profile;
        // Don't touch the _closed parameter, retain the original value.

        // We don't really need to do the following, since a call to IODevice::_writeAnalogue 
        //  will provide all the data that is required!  However, if someone has configured 
        //  a Turnout, we should ensure that the SET() RESET() and other commands that use write() 
        //  behave consistently with the turnout commands.
        IODevice::configureServo(vpin, thrownPosition, closedPosition, profile, 0, closed);

        // Set position directly to specified position - we don't know where it is moving from.
        IODevice::writeAnalogue(vpin, closed ? closedPosition : thrownPosition, PCA9685::Instant);

        return tt;
      } else {
        // Incompatible object, delete and recreate
        remove(id);
      }
    }
    tt = (Turnout *)new ServoTurnout(id, vpin, thrownPosition, closedPosition, profile, closed);
    IODevice::writeAnalogue(vpin, closed ? closedPosition : thrownPosition, PCA9685::Instant);
    return tt;
#else
    (void)id; (void)vpin; (void)thrownPosition; (void)closedPosition;
    (void)profile; (void)closed;          // avoid compiler warnings.
    return NULL;
#endif
  }

  // Load a Servo turnout definition from EEPROM.  The common Turnout data has already been read at this point.
  Turnout *ServoTurnout::load(struct TurnoutData *turnoutData) {
#ifndef DISABLE_EEPROM
    ServoTurnoutData servoTurnoutData;
    // Read class-specific data from EEPROM
    EEPROM.get(EEStore::pointer(), servoTurnoutData);
    EEStore::advance(sizeof(servoTurnoutData));
    
    // Create new object
    Turnout *tt = ServoTurnout::create(turnoutData->id, servoTurnoutData.vpin, servoTurnoutData.thrownPosition,
      servoTurnoutData.closedPosition, servoTurnoutData.profile, turnoutData->closed);
    return tt;
#else
    (void)turnoutData;
    return NULL;
#endif
  }

  // For DCC++ classic compatibility, state reported to JMRI is 1 for thrown and 0 for closed
  void ServoTurnout::print(Print *stream) {
    StringFormatter::send(stream, F("<H %d SERVO %d %d %d %d %d>\n"), _turnoutData.id, _servoTurnoutData.vpin, 
      _servoTurnoutData.thrownPosition, _servoTurnoutData.closedPosition, _servoTurnoutData.profile, 
      !_turnoutData.closed);
  }

  // ServoTurnout-specific code for throwing or closing a servo turnout.
  bool ServoTurnout::setClosedInternal(bool close) {
#ifndef IO_NO_HAL
    IODevice::writeAnalogue(_servoTurnoutData.vpin, 
      close ? _servoTurnoutData.closedPosition : _servoTurnoutData.thrownPosition, _servoTurnoutData.profile);
    _turnoutData.closed = close;
    return false;  // Don't send update messages yet.
#else
    (void)close;  // avoid compiler warnings
    return true;
#endif
  }

  // Determine if the turnout is moving into its new state.
  bool ServoTurnout::isPending() {
    return IODevice::isBusy(_servoTurnoutData.vpin);
  }

  void ServoTurnout::save() {
#ifndef DISABLE_EEPROM
    // Write turnout definition and current position to EEPROM
    // First write common servo data, then
    // write the servo-specific data
    EEPROM.put(EEStore::pointer(), _turnoutData);
    EEStore::advance(sizeof(_turnoutData));
    EEPROM.put(EEStore::pointer(), _servoTurnoutData);
    EEStore::advance(sizeof(_servoTurnoutData));
#endif
  }

/*************************************************************************************
 * DCCTurnout - Turnout controlled by DCC Accessory Controller.
 * 
 *************************************************************************************/

#if defined(DCC_TURNOUTS_RCN_213)
  const bool DCCTurnout::rcn213Compliant = true;
#else
  const bool DCCTurnout::rcn213Compliant = false;
#endif

  // DCCTurnoutData contains data specific to this subclass that is 
  // written to EEPROM when the turnout is saved.
  struct DCCTurnoutData {
    // DCC address (Address in bits 15-2, subaddress in bits 1-0
    uint16_t address; // CS currently supports linear address 1-2048
      // That's DCC accessory address 1-512 and subaddress 0-3.
  } _dccTurnoutData; // 2 bytes

  // Constructor
  DCCTurnout::DCCTurnout(uint16_t id, uint16_t address, uint8_t subAdd) :
    Turnout(id, TURNOUT_DCC, false)
  {
    _dccTurnoutData.address = address;
    _dccTurnoutData.subAddress = subAdd;
  }

  // Create function
  /* static */ Turnout *DCCTurnout::create(uint16_t id, uint16_t add, uint8_t subAdd) {
    Turnout *tt = get(id);
    if (tt) { 
      // Object already exists, check if it is usable
      if (tt->isType(TURNOUT_DCC)) {
        // Yes, so set parameters<T>
        DCCTurnout *dt = (DCCTurnout *)tt;
        dt->_dccTurnoutData.address = add;
        dt->_dccTurnoutData.subAddress = subAdd;
        // Don't touch the _closed parameter, retain the original value.
        return tt;
      } else {
        // Incompatible object, delete and recreate
        remove(id);
      }
    }
    tt = (Turnout *)new DCCTurnout(id, add, subAdd);
    return tt;
  }

  // Load a DCC turnout definition from EEPROM.  The common Turnout data has already been read at this point.
  /* static */ Turnout *DCCTurnout::load(struct TurnoutData *turnoutData) {
#ifndef DISABLE_EEPROM
    DCCTurnoutData dccTurnoutData;
    // Read class-specific data from EEPROM
    EEPROM.get(EEStore::pointer(), dccTurnoutData);
    EEStore::advance(sizeof(dccTurnoutData));
    
    // Create new object
    DCCTurnout *tt = new DCCTurnout(turnoutData->id, dccTurnoutData.address, dccTurnoutData.subAddress);

    return tt;
#else
    (void)turnoutData;
    return NULL;
#endif
  }

  void DCCTurnout::print(Print *stream) {
    StringFormatter::send(stream, F("<H %d DCC %d %d %d>\n"), _turnoutData.id, 
      _dccTurnoutData.address, _dccTurnoutData.subAddress, !_turnoutData.closed); 
    // Also report using classic DCC++ syntax for DCC accessory turnouts, since JMRI expects this.
    StringFormatter::send(stream, F("<H %d %d %d %d>\n"), _turnoutData.id, 
      _dccTurnoutData.address, _dccTurnoutData.subAddress, !_turnoutData.closed); 
  }

  bool DCCTurnout::setClosedInternal(bool close) {
    // DCC++ Classic behaviour is that Throw writes a 1 in the packet,
    // and Close writes a 0.  
    // RCN-213 specifies that Throw is 0 and Close is 1.
    DCC::setAccessory(_dccTurnoutData.address, _dccTurnoutData.subAddress, close ^ !rcn213Compliant);
    _turnoutData.closed = close;
    return true;
  }

  void DCCTurnout::save() {
#ifndef DISABLE_EEPROM
    // Write turnout definition and current position to EEPROM
    // First write common servo data, then
    // write the servo-specific data
    EEPROM.put(EEStore::pointer(), _turnoutData);
    EEStore::advance(sizeof(_turnoutData));
    EEPROM.put(EEStore::pointer(), _dccTurnoutData);
    EEStore::advance(sizeof(_dccTurnoutData));
#endif
  }



/*************************************************************************************
 * VpinTurnout - Turnout controlled through a HAL vpin.
 * 
 *************************************************************************************/

  // Constructor
  VpinTurnout::VpinTurnout(uint16_t id, VPIN vpin, bool closed) :
    Turnout(id, TURNOUT_VPIN, closed)
  {
    _vpinTurnoutData.vpin = vpin;
  }

  // Create function
  /* static */ Turnout *VpinTurnout::create(uint16_t id, VPIN vpin, bool closed) {
    Turnout *tt = get(id);
    if (tt) { 
      // Object already exists, check if it is usable
      if (tt->isType(TURNOUT_VPIN)) {
        // Yes, so set parameters
        VpinTurnout *vt = (VpinTurnout *)tt;
        vt->_vpinTurnoutData.vpin = vpin;
        // Don't touch the _closed parameter, retain the original value.
        return tt;
      } else {
        // Incompatible object, delete and recreate
        remove(id);
      }
    }
    tt = (Turnout *)new VpinTurnout(id, vpin, closed);
    return tt;
  }

  // Load a VPIN turnout definition from EEPROM.  The common Turnout data has already been read at this point.
  /* static */ Turnout *VpinTurnout::load(struct TurnoutData *turnoutData) {
#ifndef DISABLE_EEPROM
    VpinTurnoutData vpinTurnoutData;
    // Read class-specific data from EEPROM
    EEPROM.get(EEStore::pointer(), vpinTurnoutData);
    EEStore::advance(sizeof(vpinTurnoutData));
    
    // Create new object
    VpinTurnout *tt = new VpinTurnout(turnoutData->id, vpinTurnoutData.vpin, turnoutData->closed);

    return tt;
#else
    (void)turnoutData;
    return NULL;
#endif
  }

  // Report 1 for thrown, 0 for closed.
  void VpinTurnout::print(Print *stream) {
    StringFormatter::send(stream, F("<H %d VPIN %d %d>\n"), _turnoutData.id, _vpinTurnoutData.vpin, 
      !_turnoutData.closed); 
  }

  // setClosedInternal is called from the base class's setClosed() method.  It returns true if the 
  // operation is considered to be completed, and false if it is started but not completed.
  // For VPINs which are attached to servos, we ought to return false so that the confirmation
  // message to JMRI is deferred until the servo movement is completed.  However, if we do this
  // it will also affect VPINs that are GPIO pins; when it polls the pin it will put the pin into
  // input mode, which is not desirable.  Hence, we return true here so that no polling takes place.
  bool VpinTurnout::setClosedInternal(bool close) {
    IODevice::write(_vpinTurnoutData.vpin, close);
    _turnoutData.closed = close;
    return true;
  }

  bool VpinTurnout::isPending() {
    return IODevice::isBusy(_vpinTurnoutData.vpin);
  }

  void VpinTurnout::save() {
#ifndef DISABLE_EEPROM
    // Write turnout definition and current position to EEPROM
    // First write common servo data, then
    // write the servo-specific data
    EEPROM.put(EEStore::pointer(), _turnoutData);
    EEStore::advance(sizeof(_turnoutData));
    EEPROM.put(EEStore::pointer(), _vpinTurnoutData);
    EEStore::advance(sizeof(_vpinTurnoutData));
#endif
  }


/*************************************************************************************
 * LCNTurnout - Turnout controlled by Loconet
 * 
 *************************************************************************************/

  // LCNTurnout has no specific data, and in any case is not written to EEPROM!
  // struct LCNTurnoutData {
  // } _lcnTurnoutData; // 0 bytes

  // Constructor
  LCNTurnout::LCNTurnout(uint16_t id, bool closed) :
    Turnout(id, TURNOUT_LCN, closed)
  { }

  // Create function
  /* static */ Turnout *LCNTurnout::create(uint16_t id, bool closed) {
    Turnout *tt = get(id);
    if (tt) { 
      // Object already exists, check if it is usable
      if (tt->isType(TURNOUT_LCN)) {
        // Yes, so return this object
        return tt;
      } else {
        // Incompatible object, delete and recreate
        remove(id);
      }
    }
    tt = (Turnout *)new LCNTurnout(id, closed);
    return tt;
  }

  bool LCNTurnout::setClosedInternal(bool close) {
    // Assume that the LCN command still uses 1 for throw and 0 for close...
    LCN::send('T', _turnoutData.id, !close);
    // The _turnoutData.closed flag should be updated by a message from the LCN master, later.
    return true;
  }

  // LCN turnouts not saved to EEPROM.
  //void save() override {  }
  //static Turnout *load(struct TurnoutData *turnoutData) {

  // Report 1 for thrown, 0 for closed.
  void LCNTurnout::print(Print *stream) {
    StringFormatter::send(stream, F("<H %d LCN %d>\n"), _turnoutData.id, 
    !_turnoutData.closed); 
  }
<|MERGE_RESOLUTION|>--- conflicted
+++ resolved
@@ -188,14 +188,12 @@
     // Check return value to see if this type of turnout is immediate
     //  or if we need to check for completion.
     if (ok) {
-<<<<<<< HEAD
       tt->sendResponse();
     } else {
       // Set flag indicating that the operation is pending and needs to be checked for completion
       // starting in 4 loop counts (starts checking at 1).
       tt->_delayResponse = 5;
     }
-=======
       turnoutlistHash++;  // let withrottle know something changed
 
 #ifndef DISABLE_EEPROM
@@ -204,12 +202,6 @@
       if (EEStore::eeStore->data.nTurnouts > 0 && tt->_eepromAddress > 0) 
         EEPROM.put(tt->_eepromAddress, tt->_turnoutData.flags);
 #endif
->>>>>>> 58afea13
-
-    // Write byte containing new closed/thrown state to EEPROM if required.  Note that eepromAddress
-    // is always zero for LCN turnouts.
-    if (EEStore::eeStore->data.nTurnouts > 0 && tt->_eepromAddress > 0) 
-      EEPROM.put(tt->_eepromAddress, tt->_turnoutData.flags);  
 
     return true;
   }
