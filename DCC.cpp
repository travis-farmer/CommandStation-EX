--- conflicted
+++ resolved
@@ -377,13 +377,8 @@
       V0, WACK, MERGE,
       V0, WACK, MERGE,
       V0, WACK, MERGE,
-<<<<<<< HEAD
-      VB, WACK, ITCB,  // verify merged byte and return it if acked ok 
+      VB, WACK, ITCBV,  // verify merged byte and return it if acked ok - with retry report
       CALLFAIL };
-=======
-      VB, WACK, ITCBV,  // verify merged byte and return it if acked ok - with retry report
-      FAIL };
->>>>>>> d7fd9e15
       
       
 const ackOp FLASH READ_CV_PROG[] = {
