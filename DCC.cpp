/*
 *  © 2020, Chris Harlow. All rights reserved.
 *  © 2020, Harald Barth
 *  
 *  This file is part of Asbelos DCC API
 *
 *  This is free software: you can redistribute it and/or modify
 *  it under the terms of the GNU General Public License as published by
 *  the Free Software Foundation, either version 3 of the License, or
 *  (at your option) any later version.
 *
 *  It is distributed in the hope that it will be useful,
 *  but WITHOUT ANY WARRANTY; without even the implied warranty of
 *  MERCHANTABILITY or FITNESS FOR A PARTICULAR PURPOSE.  See the
 *  GNU General Public License for more details.
 *
 *  You should have received a copy of the GNU General Public License
 *  along with CommandStation.  If not, see <https://www.gnu.org/licenses/>.
 */
#include "DIAG.h"
#include "DCC.h"
#include "DCCWaveform.h"
#include "EEStore.h"
#include "GITHUB_SHA.h"
#include "version.h"
#include "FSH.h"

// This module is responsible for converting API calls into
// messages to be sent to the waveform generator.
// It has no visibility of the hardware, timers, interrupts
// nor of the waveform issues such as preambles, start bits checksums or cutouts.
//
// Nor should it have to deal with JMRI responsess other than the OK/FAIL
// or cv value returned. I will move that back to the JMRI interface later
//
// The interface to the waveform generator is narrowed down to merely:
//   Scheduling a message on the prog or main track using a function
//   Obtaining ACKs from the prog track using a function
//   There are no volatiles here.

const byte FN_GROUP_1=0x01;         
const byte FN_GROUP_2=0x02;         
const byte FN_GROUP_3=0x04;         
const byte FN_GROUP_4=0x08;         
const byte FN_GROUP_5=0x10;         

FSH* DCC::shieldName=NULL;

void DCC::begin(const FSH * motorShieldName, MotorDriver * mainDriver, MotorDriver* progDriver) {
  shieldName=(FSH *)motorShieldName;
  DIAG(F("<iDCC-EX V-%S / %S / %S G-%S>\n"), F(VERSION), F(ARDUINO_TYPE), shieldName, F(GITHUB_SHA));

  // Load stuff from EEprom
  (void)EEPROM; // tell compiler not to warn this is unused
  EEStore::init();

  DCCWaveform::begin(mainDriver,progDriver); 
}

void DCC::setThrottle( uint16_t cab, uint8_t tSpeed, bool tDirection)  {
  byte speedCode = (tSpeed & 0x7F)  + tDirection * 128; 
  setThrottle2(cab, speedCode);
  // retain speed for loco reminders
  updateLocoReminder(cab, speedCode );
}

void DCC::setThrottle2( uint16_t cab, byte speedCode)  {

  uint8_t b[4];
  uint8_t nB = 0;
  // DIAG(F("\nsetSpeedInternal %d %x"),cab,speedCode);
  
  if (cab > 127)
    b[nB++] = highByte(cab) | 0xC0;    // convert train number into a two-byte address
  b[nB++] = lowByte(cab);
  b[nB++] = SET_SPEED;                      // 128-step speed control byte
  b[nB++] = speedCode; // for encoding see setThrottle

  DCCWaveform::mainTrack.schedulePacket(b, nB, 0);
}

void DCC::setFunctionInternal(int cab, byte byte1, byte byte2) {
  // DIAG(F("\nsetFunctionInternal %d %x %x"),cab,byte1,byte2);
  byte b[4];
  byte nB = 0;

  if (cab > 127)
    b[nB++] = highByte(cab) | 0xC0;    // convert train number into a two-byte address
  b[nB++] = lowByte(cab);
  if (byte1!=0) b[nB++] = byte1;
  b[nB++] = byte2;

  DCCWaveform::mainTrack.schedulePacket(b, nB, 3);     // send packet 3 times
}

uint8_t DCC::getThrottleSpeed(int cab) {
  int reg=lookupSpeedTable(cab);
  if (reg<0) return -1;
  return speedTable[reg].speedCode & 0x7F;
}

bool DCC::getThrottleDirection(int cab) {
  int reg=lookupSpeedTable(cab);
  if (reg<0) return false ;
  return (speedTable[reg].speedCode & 0x80) !=0;
}

// Set function to value on or off
void DCC::setFn( int cab, byte functionNumber, bool on) {
  if (cab<=0 || functionNumber>28) return;
  int reg = lookupSpeedTable(cab);
  if (reg<0) return;  

  // Take care of functions:
  // Set state of function
  unsigned long funcmask = (1UL<<functionNumber);
  if (on) {
      speedTable[reg].functions |= funcmask;
  } else {
      speedTable[reg].functions &= ~funcmask;
  }
  updateGroupflags(speedTable[reg].groupFlags, functionNumber);
  return;
}

// Change function according to how button was pressed,
// typically in WiThrottle.
// Returns new state or -1 if nothing was changed.
int DCC::changeFn( int cab, byte functionNumber, bool pressed) {
  int funcstate = -1;
  if (cab<=0 || functionNumber>28) return funcstate;
  int reg = lookupSpeedTable(cab);
  if (reg<0) return funcstate;  

  // Take care of functions:
  // Imitate how many command stations do it: Button press is
  // toggle but for F2 where it is momentary
  unsigned long funcmask = (1UL<<functionNumber);
  if (functionNumber == 2) {
      // turn on F2 on press and off again at release of button
      if (pressed) {
	  speedTable[reg].functions |= funcmask;
	  funcstate = 1;
      } else {
	  speedTable[reg].functions &= ~funcmask;
	  funcstate = 0;
      }
  } else {
      // toggle function on press, ignore release
      if (pressed) {
	  speedTable[reg].functions ^= funcmask;
      }
      funcstate = speedTable[reg].functions & funcmask;
  }
  updateGroupflags(speedTable[reg].groupFlags, functionNumber);
  return funcstate;
}

int DCC::getFn( int cab, byte functionNumber) {
  if (cab<=0 || functionNumber>28) return -1;  // unknown
  int reg = lookupSpeedTable(cab);
  if (reg<0) return -1;  

  unsigned long funcmask = (1UL<<functionNumber);
  return  (speedTable[reg].functions & funcmask)? 1 : 0;
}

// Set the group flag to say we have touched the particular group.
// A group will be reminded only if it has been touched.  
void DCC::updateGroupflags(byte & flags, int functionNumber) {
  byte groupMask;
  if (functionNumber<=4)       groupMask=FN_GROUP_1;
  else if (functionNumber<=8)  groupMask=FN_GROUP_2;
  else if (functionNumber<=12) groupMask=FN_GROUP_3;
  else if (functionNumber<=20) groupMask=FN_GROUP_4;
  else                         groupMask=FN_GROUP_5;
  flags |= groupMask; 
}

void DCC::setAccessory(int address, byte number, bool activate) {
  // use masks to detect wrong values and do nothing
  if(address != (address & 511))
    return;
  if(number != (number & 3))
    return;
  byte b[2];

  b[0] = address % 64 + 128;                                     // first byte is of the form 10AAAAAA, where AAAAAA represent 6 least signifcant bits of accessory address
  b[1] = ((((address / 64) % 8) << 4) + (number % 4 << 1) + activate % 2) ^ 0xF8; // second byte is of the form 1AAACDDD, where C should be 1, and the least significant D represent activate/deactivate

  DCCWaveform::mainTrack.schedulePacket(b, 2, 4);      // Repeat the packet four times
}

void DCC::writeCVByteMain(int cab, int cv, byte bValue)  {
  byte b[5];
  byte nB = 0;
  if (cab > 127)
    b[nB++] = highByte(cab) | 0xC0;    // convert train number into a two-byte address

  b[nB++] = lowByte(cab);
  b[nB++] = cv1(WRITE_BYTE_MAIN, cv); // any CV>1023 will become modulus(1024) due to bit-mask of 0x03
  b[nB++] = cv2(cv);
  b[nB++] = bValue;

  DCCWaveform::mainTrack.schedulePacket(b, nB, 4);
}

void DCC::writeCVBitMain(int cab, int cv, byte bNum, bool bValue)  {
  byte b[5];
  byte nB = 0;
  bValue = bValue % 2;
  bNum = bNum % 8;

  if (cab > 127)
    b[nB++] = highByte(cab) | 0xC0;    // convert train number into a two-byte address

  b[nB++] = lowByte(cab);
  b[nB++] = cv1(WRITE_BIT_MAIN, cv); // any CV>1023 will become modulus(1024) due to bit-mask of 0x03
  b[nB++] = cv2(cv);
  b[nB++] = WRITE_BIT | (bValue ? BIT_ON : BIT_OFF) | bNum;

  DCCWaveform::mainTrack.schedulePacket(b, nB, 4);
}

void DCC::setProgTrackSyncMain(bool on) {
  DCCWaveform::progTrackSyncMain=on;
}
void DCC::setProgTrackBoost(bool on) {
  DCCWaveform::progTrackBoosted=on;
}

FSH* DCC::getMotorShieldName() {
  return shieldName;
}
  
const ackOp FLASH WRITE_BIT0_PROG[] = {
     BASELINE,
     W0,WACK,
     V0, WACK,  // validate bit is 0 
     ITC1,      // if acked, callback(1)
     FAIL  // callback (-1)
};
const ackOp FLASH WRITE_BIT1_PROG[] = {
     BASELINE,
     W1,WACK,
     V1, WACK,  // validate bit is 1 
     ITC1,      // if acked, callback(1)
     FAIL  // callback (-1)
};

const ackOp FLASH VERIFY_BIT0_PROG[] = {
     BASELINE,
     V0, WACK,  // validate bit is 0 
     ITC0,      // if acked, callback(0)
     V1, WACK,  // validate bit is 1
     ITC1,       
     FAIL  // callback (-1)
};
const ackOp FLASH VERIFY_BIT1_PROG[] = {
     BASELINE,
     V1, WACK,  // validate bit is 1 
     ITC1,      // if acked, callback(1)
     V0, WACK, 
     ITC0,
     FAIL  // callback (-1)
};

const ackOp FLASH READ_BIT_PROG[] = {
     BASELINE,
     V1, WACK,  // validate bit is 1 
     ITC1,      // if acked, callback(1)
     V0, WACK,  // validate bit is zero
     ITC0,      // if acked callback 0
     FAIL       // bit not readable 
     };
     
const ackOp FLASH WRITE_BYTE_PROG[] = {
      BASELINE,
      WB,WACK,    // Write 
      VB,WACK,     // validate byte 
      ITC1,       // if ok callback (1)
      FAIL        // callback (-1)
      };
      
const ackOp FLASH VERIFY_BYTE_PROG[] = {
      BASELINE,
      VB,WACK,     // validate byte 
      ITCB,       // if ok callback value
      STARTMERGE,    //clear bit and byte values ready for merge pass
      // each bit is validated against 0 and the result inverted in MERGE
      // this is because there tend to be more zeros in cv values than ones.  
      // There is no need for one validation as entire byte is validated at the end
      V0, WACK, MERGE,        // read and merge first tested bit (7)
      ITSKIP,                 // do small excursion if there was no ack
        SETBIT,(ackOp)7,
        V1, WACK, NAKFAIL,    // test if there is an ack on the inverse of this bit (7)
        SETBIT,(ackOp)6,      // and abort whole test if not else continue with bit (6)
      SKIPTARGET,
      V0, WACK, MERGE,        // read and merge second tested bit (6)
      V0, WACK, MERGE,        // read and merge third  tested bit (5) ...
      V0, WACK, MERGE,
      V0, WACK, MERGE,
      V0, WACK, MERGE,
      V0, WACK, MERGE,
      V0, WACK, MERGE,
      VB, WACK, ITCB,  // verify merged byte and return it if acked ok 
      FAIL };
      
      
const ackOp FLASH READ_CV_PROG[] = {
      BASELINE,
      STARTMERGE,    //clear bit and byte values ready for merge pass
      // each bit is validated against 0 and the result inverted in MERGE
      // this is because there tend to be more zeros in cv values than ones.  
      // There is no need for one validation as entire byte is validated at the end
      V0, WACK, MERGE,        // read and merge first tested bit (7)
      ITSKIP,                 // do small excursion if there was no ack
        SETBIT,(ackOp)7,
        V1, WACK, NAKFAIL,    // test if there is an ack on the inverse of this bit (7)
        SETBIT,(ackOp)6,      // and abort whole test if not else continue with bit (6)
      SKIPTARGET,
      V0, WACK, MERGE,        // read and merge second tested bit (6)
      V0, WACK, MERGE,        // read and merge third  tested bit (5) ...
      V0, WACK, MERGE,
      V0, WACK, MERGE,
      V0, WACK, MERGE,
      V0, WACK, MERGE,
      V0, WACK, MERGE,
      VB, WACK, ITCB,  // verify merged byte and return it if acked ok 
      FAIL };          // verification failed


const ackOp FLASH LOCO_ID_PROG[] = {
      BASELINE,
      SETCV, (ackOp)1,   
      SETBIT, (ackOp)7,
      V0,WACK,NAKFAIL, // test CV 1 bit 7 is a zero... NAK means no loco found

      SETCV, (ackOp)19,     // CV 19 is consist setting
      SETBYTE, (ackOp)0,    
      VB, WACK, ITSKIP,     // ignore consist if cv19 is zero (no consist)
      SETBYTE, (ackOp)128,
      VB, WACK, ITSKIP,     // ignore consist if cv19 is 128 (no consist, direction bit set)
      STARTMERGE,           // Setup to read cv 19
      V0, WACK, MERGE,  
      V0, WACK, MERGE,  
      V0, WACK, MERGE,
      V0, WACK, MERGE,
      V0, WACK, MERGE,
      V0, WACK, MERGE,
      V0, WACK, MERGE,
      V0, WACK, MERGE,
      VB, WACK, ITCB7,  // return 7 bits only, No_ACK means CV19 not supported so ignore it
      
      SKIPTARGET,     // continue here if CV 19 is zero or fails all validation      
      SETCV,(ackOp)29,
      SETBIT,(ackOp)5,
      V0, WACK, ITSKIP,  // Skip to SKIPTARGET if bit 5 of CV29 is zero
      
      // Long locoid  
      SETCV, (ackOp)17,       // CV 17 is part of locoid
      STARTMERGE,
      V0, WACK, MERGE,  // read and merge bit 1 etc
      V0, WACK, MERGE,
      V0, WACK, MERGE,
      V0, WACK, MERGE,
      V0, WACK, MERGE,
      V0, WACK, MERGE,
      V0, WACK, MERGE,
      V0, WACK, MERGE,
      VB, WACK, NAKFAIL,  // verify merged byte and return -1 it if not acked ok
      STASHLOCOID,         // keep stashed cv 17 for later 
      // Read 2nd part from CV 18 
      SETCV, (ackOp)18,
      STARTMERGE,
      V0, WACK, MERGE,  // read and merge bit 1 etc
      V0, WACK, MERGE,
      V0, WACK, MERGE,
      V0, WACK, MERGE,
      V0, WACK, MERGE,
      V0, WACK, MERGE,
      V0, WACK, MERGE,
      V0, WACK, MERGE,
      VB, WACK, NAKFAIL,  // verify merged byte and return -1 it if not acked ok
      COMBINELOCOID,        // Combile byte with stash to make long locoid and callback
      
      // ITSKIP Skips to here if CV 29 bit 5 was zero. so read CV 1 and return that  
      SKIPTARGET,
      SETCV, (ackOp)1,
      STARTMERGE,
      SETBIT, (ackOp)6,  // skip over first bit as we know its a zero
      V0, WACK, MERGE,
      V0, WACK, MERGE,
      V0, WACK, MERGE,
      V0, WACK, MERGE,
      V0, WACK, MERGE,
      V0, WACK, MERGE,
      V0, WACK, MERGE,
      VB, WACK, ITCB,  // verify merged byte and callback
      FAIL
      };    

const ackOp FLASH SHORT_LOCO_ID_PROG[] = {
      BASELINE,
      SETCV,(ackOp)19,
      SETBYTE, (ackOp)0,
      WB,WACK,     // ignore router without cv19 support
      // Turn off long address flag
      SETCV,(ackOp)29,
      SETBIT,(ackOp)5,
      W0,WACK,NAKFAIL,
      SETCV, (ackOp)1,   
      SETBYTEL,   // low byte of word 
      WB,WACK,NAKFAIL,
      VB,WACK,ITCB,
      FAIL
};    

const ackOp FLASH LONG_LOCO_ID_PROG[] = {
      BASELINE,
      // Clear consist CV 19
      SETCV,(ackOp)19,
      SETBYTE, (ackOp)0,
      WB,WACK,     // ignore router without cv19 support
      // Turn on long address flag cv29 bit 5
      SETCV,(ackOp)29,
      SETBIT,(ackOp)5,
      W1,WACK,NAKFAIL,
      // Store high byte of address in cv 17
      SETCV, (ackOp)17,
      SETBYTEH,   // high byte of word 
      WB,WACK,NAKFAIL,
      VB,WACK,NAKFAIL,
      // store 
      SETCV, (ackOp)18,
      SETBYTEL,   // low byte of word 
      WB,WACK,NAKFAIL,
      VB,WACK,ITC1,   // callback(1) means Ok
      FAIL
};    

// On the following prog-track functions blocking defaults to false.
// blocking=true forces the API to block, waiting for the response and invoke the callback BEFORE returning.
// During that wait, other parts of the system will be unresponsive.
// blocking =false means the callback will be called some time after the API returns (typically a few tenths of a second)
//  but that would be very inconvenient in a Wifi situaltion where the stream becomes 
//  unuavailable immediately after the API rerturns. 

void  DCC::writeCVByte(int cv, byte byteValue, ACK_CALLBACK callback, bool blocking)  {
  ackManagerSetup(cv, byteValue,  WRITE_BYTE_PROG, callback, blocking);
}


void DCC::writeCVBit(int cv, byte bitNum, bool bitValue, ACK_CALLBACK callback, bool blocking)  {
  if (bitNum >= 8) callback(-1);
  else ackManagerSetup(cv, bitNum, bitValue?WRITE_BIT1_PROG:WRITE_BIT0_PROG, callback, blocking);
}

void  DCC::verifyCVByte(int cv, byte byteValue, ACK_CALLBACK callback, bool blocking)  {
  ackManagerSetup(cv, byteValue,  VERIFY_BYTE_PROG, callback, blocking);
}


void DCC::verifyCVBit(int cv, byte bitNum, bool bitValue, ACK_CALLBACK callback, bool blocking)  {
  if (bitNum >= 8) callback(-1);
  else ackManagerSetup(cv, bitNum, bitValue?VERIFY_BIT1_PROG:VERIFY_BIT0_PROG, callback, blocking);
}


void DCC::readCVBit(int cv, byte bitNum, ACK_CALLBACK callback, bool blocking)  {
  if (bitNum >= 8) callback(-1);
  else ackManagerSetup(cv, bitNum,READ_BIT_PROG, callback, blocking);
}

void DCC::readCV(int cv, ACK_CALLBACK callback, bool blocking)  {
  ackManagerSetup(cv, 0,READ_CV_PROG, callback, blocking);
}

void DCC::getLocoId(ACK_CALLBACK callback, bool blocking) {
  ackManagerSetup(0,0, LOCO_ID_PROG, callback, blocking);
}

void DCC::setLocoId(int id,ACK_CALLBACK callback, bool blocking) {
<<<<<<< HEAD
  if (id<=0 || id>9999) callback(-1);
  if (id<=127) ackManagerSetup(id,SHORT_LOCO_ID_PROG, callback, blocking);
  else ackManagerSetup(id | 0xc000,LONG_LOCO_ID_PROG, callback, blocking);
=======
  if (id<1 || id>10239) { //0x27FF according to standard
    callback(-1);
    return;
  }
  if (id<=127)
      ackManagerSetup(id, SHORT_LOCO_ID_PROG, callback, blocking);
  else
      ackManagerSetup(id | 0xc000,LONG_LOCO_ID_PROG, callback, blocking);
>>>>>>> 6cc55509
}

void DCC::forgetLoco(int cab) {  // removes any speed reminders for this loco  
  int reg=lookupSpeedTable(cab);
  if (reg>=0) speedTable[reg].loco=0;
}
void DCC::forgetAllLocos() {  // removes all speed reminders
  for (int i=0;i<MAX_LOCOS;i++) speedTable[i].loco=0;  
}

byte DCC::loopStatus=0;  

void DCC::loop()  {
  DCCWaveform::loop(); // power overload checks
  ackManagerLoop(false);    // maintain prog track ack manager
  issueReminders();
}

void DCC::issueReminders() {
  // if the main track transmitter still has a pending packet, skip this time around.
  if ( DCCWaveform::mainTrack.packetPending) return;

  // This loop searches for a loco in the speed table starting at nextLoco and cycling back around
  for (int reg=0;reg<MAX_LOCOS;reg++) {
       int slot=reg+nextLoco;
       if (slot>=MAX_LOCOS) slot-=MAX_LOCOS; 
       if (speedTable[slot].loco > 0) {
          // have found the next loco to remind 
          // issueReminder will return true if this loco is completed (ie speed and functions)
          if (issueReminder(slot)) nextLoco=slot+1; 
          return;
        }
  }
}
 
bool DCC::issueReminder(int reg) {
  unsigned long functions=speedTable[reg].functions;
  int loco=speedTable[reg].loco;
  byte flags=speedTable[reg].groupFlags;
  
  switch (loopStatus) {
        case 0:
      //   DIAG(F("\nReminder %d speed %d"),loco,speedTable[reg].speedCode);
         setThrottle2(loco, speedTable[reg].speedCode);
         break;
       case 1: // remind function group 1 (F0-F4)
          if (flags & FN_GROUP_1) 
              setFunctionInternal(loco,0, 128 | ((functions>>1)& 0x0F) | ((functions & 0x01)<<4)); // 100D DDDD
          break;     
       case 2: // remind function group 2 F5-F8
          if (flags & FN_GROUP_2) 
              setFunctionInternal(loco,0, 176 | ((functions>>5)& 0x0F));                           // 1011 DDDD
          break;     
       case 3: // remind function group 3 F9-F12
          if (flags & FN_GROUP_3) 
              setFunctionInternal(loco,0, 160 | ((functions>>9)& 0x0F));                           // 1010 DDDD
          break;   
       case 4: // remind function group 4 F13-F20
          if (flags & FN_GROUP_4) 
              setFunctionInternal(loco,222, ((functions>>13)& 0xFF)); 
          flags&= ~FN_GROUP_4;  // dont send them again
          break;  
       case 5: // remind function group 5 F21-F28
          if (flags & FN_GROUP_5)
              setFunctionInternal(loco,223, ((functions>>21)& 0xFF)); 
          flags&= ~FN_GROUP_5;  // dont send them again
          break; 
      }
      loopStatus++;
      // if we reach status 6 then this loco is done so
      // reset status to 0 for next loco and return true so caller 
      // moves on to next loco. 
      if (loopStatus>5) loopStatus=0;
      return loopStatus==0;
    }
 
 


///// Private helper functions below here /////////////////////

byte DCC::cv1(byte opcode, int cv)  {
  cv--;
  return (highByte(cv) & (byte)0x03) | opcode;
}
byte DCC::cv2(int cv)  {
  cv--;
  return lowByte(cv);
}

int DCC::lookupSpeedTable(int locoId) {
  // determine speed reg for this loco
  int firstEmpty = MAX_LOCOS;
  int reg;
  for (reg = 0; reg < MAX_LOCOS; reg++) {
    if (speedTable[reg].loco == locoId) break;
    if (speedTable[reg].loco == 0 && firstEmpty == MAX_LOCOS) firstEmpty = reg;
  }
  if (reg == MAX_LOCOS) reg = firstEmpty;
  if (reg >= MAX_LOCOS) {
    DIAG(F("\nToo many locos\n"));
    return -1;
  }
  if (reg==firstEmpty){
        speedTable[reg].loco = locoId;
        speedTable[reg].speedCode=128;  // default direction forward
        speedTable[reg].groupFlags=0;
        speedTable[reg].functions=0;
  }
  return reg;
}
  
void  DCC::updateLocoReminder(int loco, byte speedCode) {
 
  if (loco==0) {
     // broadcast stop/estop but dont change direction
     for (int reg = 0; reg < MAX_LOCOS; reg++) {
       speedTable[reg].speedCode = (speedTable[reg].speedCode & 0x80) |  (speedCode & 0x7f);
     }
     return; 
  }
  
  // determine speed reg for this loco
  int reg=lookupSpeedTable(loco);       
  if (reg>=0) speedTable[reg].speedCode = speedCode;
}

DCC::LOCO DCC::speedTable[MAX_LOCOS];
int DCC::nextLoco = 0;

//ACK MANAGER
ackOp  const *  DCC::ackManagerProg;
byte   DCC::ackManagerByte;
byte   DCC::ackManagerStash;
int    DCC::ackManagerWord;
int    DCC::ackManagerCv;
byte   DCC::ackManagerBitNum;
bool   DCC::ackReceived;

ACK_CALLBACK DCC::ackManagerCallback;

void  DCC::ackManagerSetup(int cv, byte byteValueOrBitnum, ackOp const program[], ACK_CALLBACK callback, bool blocking) {
  ackManagerCv = cv;
  ackManagerProg = program;
  ackManagerByte = byteValueOrBitnum;
  ackManagerBitNum=byteValueOrBitnum;
  ackManagerCallback = callback;
  if (blocking) ackManagerLoop(blocking);
}

void  DCC::ackManagerSetup(int wordval, ackOp const program[], ACK_CALLBACK callback, bool blocking) {
  ackManagerWord=wordval;
  ackManagerProg = program;
  ackManagerCallback = callback;
  if (blocking) ackManagerLoop(blocking);
}

const byte RESET_MIN=8;  // tuning of reset counter before sending message

// checkRessets return true if the caller should yield back to loop and try later.
bool DCC::checkResets(bool blocking, uint8_t numResets) {
  if (blocking) {
    // must block waiting for restest to be issued
    while(DCCWaveform::progTrack.sentResetsSincePacket < numResets);
    return false; // caller need not yield
  }
  return DCCWaveform::progTrack.sentResetsSincePacket < numResets;
}

void DCC::ackManagerLoop(bool blocking) {
  while (ackManagerProg) {
    byte opcode=GETFLASH(ackManagerProg);
    
    // breaks from this switch will step to next prog entry
    // returns from this switch will stay on same entry
    // (typically waiting for a reset counter or ACK waiting, or when all finished.)
    // if blocking then we must ONLY return AFTER callback issued       
    switch (opcode) {
      case BASELINE:
	  if (DCCWaveform::progTrack.getPowerMode() == POWERMODE::OFF) {
        if (Diag::ACK) DIAG(F("\nAuto Prog power on"));
        DCCWaveform::progTrack.setPowerMode(POWERMODE::ON);
        DCCWaveform::progTrack.sentResetsSincePacket = 0;
	      DCCWaveform::progTrack.autoPowerOff=true;
	      if (!blocking) return;
	  }
	  if (checkResets(blocking, DCCWaveform::progTrack.autoPowerOff ? 20 : 3)) return;
          DCCWaveform::progTrack.setAckBaseline();
          break;   
      case W0:    // write 0 bit 
      case W1:    // write 1 bit 
            {
	      if (checkResets(blocking, RESET_MIN)) return;
              if (Diag::ACK) DIAG(F("\nW%d cv=%d bit=%d"),opcode==W1, ackManagerCv,ackManagerBitNum); 
              byte instruction = WRITE_BIT | (opcode==W1 ? BIT_ON : BIT_OFF) | ackManagerBitNum;
              byte message[] = {cv1(BIT_MANIPULATE, ackManagerCv), cv2(ackManagerCv), instruction };
              DCCWaveform::progTrack.schedulePacket(message, sizeof(message), PROG_REPEATS);
              DCCWaveform::progTrack.setAckPending(); 
         }
            break; 
      
      case WB:   // write byte 
            {
	      if (checkResets(blocking, RESET_MIN)) return;
              if (Diag::ACK) DIAG(F("\nWB cv=%d value=%d"),ackManagerCv,ackManagerByte);
              byte message[] = {cv1(WRITE_BYTE, ackManagerCv), cv2(ackManagerCv), ackManagerByte};
              DCCWaveform::progTrack.schedulePacket(message, sizeof(message), PROG_REPEATS);
              DCCWaveform::progTrack.setAckPending(); 
            }
            break;
      
      case   VB:     // Issue validate Byte packet
        {
	  if (checkResets(blocking, RESET_MIN)) return; 
          if (Diag::ACK) DIAG(F("\nVB cv=%d value=%d"),ackManagerCv,ackManagerByte);
          byte message[] = { cv1(VERIFY_BYTE, ackManagerCv), cv2(ackManagerCv), ackManagerByte};
          DCCWaveform::progTrack.schedulePacket(message, sizeof(message), PROG_REPEATS);
          DCCWaveform::progTrack.setAckPending(); 
        }
        break;
      
      case V0:
      case V1:      // Issue validate bit=0 or bit=1  packet
        {
	  if (checkResets(blocking, RESET_MIN)) return; 
          if (Diag::ACK) DIAG(F("\nV%d cv=%d bit=%d"),opcode==V1, ackManagerCv,ackManagerBitNum); 
          byte instruction = VERIFY_BIT | (opcode==V0?BIT_OFF:BIT_ON) | ackManagerBitNum;
          byte message[] = {cv1(BIT_MANIPULATE, ackManagerCv), cv2(ackManagerCv), instruction };
          DCCWaveform::progTrack.schedulePacket(message, sizeof(message), PROG_REPEATS);
          DCCWaveform::progTrack.setAckPending(); 
        }
        break;
      
      case WACK:   // wait for ack (or absence of ack)
         {
          byte ackState=2; // keep polling
          if (blocking) {
            while(ackState==2) ackState=DCCWaveform::progTrack.getAck();
          }
          else {
            ackState=DCCWaveform::progTrack.getAck();
            if (ackState==2) return; // keep polling
          }
          ackReceived=ackState==1;
          break;  // we have a genuine ACK result
         }
     case ITC0:
     case ITC1:   // If True Callback(0 or 1)  (if prevous WACK got an ACK)
        if (ackReceived) {
            ackManagerProg = NULL; // all done now
	          callback(opcode==ITC0?0:1);
            return;
          }
        break;
        
      case ITCB:   // If True callback(byte)
          if (ackReceived) {
            ackManagerProg = NULL; // all done now
            callback(ackManagerByte);
            return;
          }
        break;

      case ITCB7:   // If True callback(byte & 0xF)
          if (ackReceived) {
            ackManagerProg = NULL; // all done now
            callback(ackManagerByte & 0x7F);
            return;
          }
        break;
        
      case NAKFAIL:   // If nack callback(-1)
          if (!ackReceived) {
            ackManagerProg = NULL; // all done now
	          callback(-1);
            return;
          }
        break;
        
      case FAIL:  // callback(-1)
           ackManagerProg = NULL;
	         callback(-1);
           return;
           
      case STARTMERGE:
           ackManagerBitNum=7;
           ackManagerByte=0;     
          break;
          
      case MERGE:  // Merge previous Validate zero wack response with byte value and update bit number (use for reading CV bytes)
          ackManagerByte <<= 1;
          // ackReceived means bit is zero. 
          if (!ackReceived) ackManagerByte |= 1;
          ackManagerBitNum--;
          break;

      case SETBIT:
          ackManagerProg++; 
          ackManagerBitNum=GETFLASH(ackManagerProg);
          break;

     case SETCV:
          ackManagerProg++; 
          ackManagerCv=GETFLASH(ackManagerProg);
          break;

     case SETBYTE:
          ackManagerProg++; 
          ackManagerByte=GETFLASH(ackManagerProg);
          break;

    case SETBYTEH:
          ackManagerByte=highByte(ackManagerWord);
          break;
          
    case SETBYTEL:
          ackManagerByte=lowByte(ackManagerWord);
          break;

     case STASHLOCOID:
          ackManagerStash=ackManagerByte;  // stash value from CV17 
          break;
          
     case COMBINELOCOID: 
          // ackManagerStash is  cv17, ackManagerByte is CV 18
          ackManagerProg=NULL;
          callback( ackManagerByte + ((ackManagerStash - 192) << 8));
          return;            

     case ITSKIP:
          if (!ackReceived) break; 
          // SKIP opcodes until SKIPTARGET found
          while (opcode!=SKIPTARGET) {
            ackManagerProg++; 
            opcode=GETFLASH(ackManagerProg);
          }
          break;
     case SKIPTARGET: 
          break;     
     default: 
          DIAG(F("\n!! ackOp %d FAULT!!"),opcode);
          ackManagerProg=NULL;
          callback( -1);
          return;        
    
      }  // end of switch
    ackManagerProg++;
  }
}
void DCC::callback(int value) {
    if (DCCWaveform::progTrack.autoPowerOff) {
      if (Diag::ACK) DIAG(F("\nAuto Prog power off"));
      DCCWaveform::progTrack.doAutoPowerOff();
    }
    if (Diag::ACK) DIAG(F("\nCallback(%d)\n"),value);
    (ackManagerCallback)( value);
}

 void DCC::displayCabList(Print * stream) {

    int used=0;
    for (int reg = 0; reg < MAX_LOCOS; reg++) {
       if (speedTable[reg].loco>0) {
        used ++;
        StringFormatter::send(stream,F("\ncab=%d, speed=%d, dir=%c "),       
           speedTable[reg].loco,  speedTable[reg].speedCode & 0x7f,(speedTable[reg].speedCode & 0x80) ? 'F':'R');
       }
     }
     StringFormatter::send(stream,F("\nUsed=%d, max=%d\n"),used,MAX_LOCOS);
     
}<|MERGE_RESOLUTION|>--- conflicted
+++ resolved
@@ -481,11 +481,6 @@
 }
 
 void DCC::setLocoId(int id,ACK_CALLBACK callback, bool blocking) {
-<<<<<<< HEAD
-  if (id<=0 || id>9999) callback(-1);
-  if (id<=127) ackManagerSetup(id,SHORT_LOCO_ID_PROG, callback, blocking);
-  else ackManagerSetup(id | 0xc000,LONG_LOCO_ID_PROG, callback, blocking);
-=======
   if (id<1 || id>10239) { //0x27FF according to standard
     callback(-1);
     return;
@@ -494,7 +489,6 @@
       ackManagerSetup(id, SHORT_LOCO_ID_PROG, callback, blocking);
   else
       ackManagerSetup(id | 0xc000,LONG_LOCO_ID_PROG, callback, blocking);
->>>>>>> 6cc55509
 }
 
 void DCC::forgetLoco(int cab) {  // removes any speed reminders for this loco  
