/*
 *  © 2020, Chris Harlow. All rights reserved.
 *  
 *  This file is part of Asbelos DCC API
 *
 *  This is free software: you can redistribute it and/or modify
 *  it under the terms of the GNU General Public License as published by
 *  the Free Software Foundation, either version 3 of the License, or
 *  (at your option) any later version.
 *
 *  It is distributed in the hope that it will be useful,
 *  but WITHOUT ANY WARRANTY; without even the implied warranty of
 *  MERCHANTABILITY or FITNESS FOR A PARTICULAR PURPOSE.  See the
 *  GNU General Public License for more details.
 *
 *  You should have received a copy of the GNU General Public License
 *  along with CommandStation.  If not, see <https://www.gnu.org/licenses/>.
 */
#include "WifiInterface.h"
#include "Config.h"
#include "DIAG.h"
#include "StringFormatter.h"
#include "WiThrottle.h"
#include "HTTPParser.h" 
const char  PROGMEM READY_SEARCH[]  ="\r\nready\r\n";
const char  PROGMEM OK_SEARCH[] ="\r\nOK\r\n";
const char  PROGMEM END_DETAIL_SEARCH[] ="@ 1000";
const char  PROGMEM PROMPT_SEARCH[] =">";
const char  PROGMEM SEND_OK_SEARCH[] ="\r\nSEND OK\r\n";
const unsigned long LOOP_TIMEOUT=2000;
bool WifiInterface::connected=false;
bool WifiInterface::closeAfter=false;
DCCEXParser  WifiInterface::parser;
byte WifiInterface::loopstate=0;
unsigned long WifiInterface::loopTimeoutStart=0;
int WifiInterface::datalength=0;
int WifiInterface::connectionId;
byte WifiInterface::buffer[MAX_WIFI_BUFFER];
MemStream  WifiInterface::streamer(buffer,sizeof(buffer));
Stream * WifiInterface::wifiStream=NULL;

void WifiInterface::setup(Stream & setupStream,  const __FlashStringHelper* SSid, const __FlashStringHelper* password,
                 const __FlashStringHelper* hostname, const __FlashStringHelper* servername, int port) {
  
  wifiStream=&setupStream;
  
  DIAG(F("\n++++++ Wifi Setup In Progress ++++++++\n"));
  connected=setup2( SSid, password,hostname, servername,port);
  // TODO calloc the buffer and streamer and parser etc 
  DIAG(F("\n++++++ Wifi Setup %S ++++++++\n"), connected?F("OK"):F("FAILED"));
}

bool WifiInterface::setup2(const __FlashStringHelper* SSid, const __FlashStringHelper* password,
                 const __FlashStringHelper* hostname, const __FlashStringHelper* servername, int port) {
<<<<<<< HEAD
  
  int ipOK=0;
=======
 
>>>>>>> 9044cce2
  delay(1000);

  StringFormatter::send(wifiStream,F("AT+RST\r\n")); // reset module
  checkForOK(5000,READY_SEARCH,false);    // generally not interesting to DCC 

  StringFormatter::send(wifiStream,F("AT+GMR\r\n")); // request AT  version
<<<<<<< HEAD
  checkForOK(wifiStream,2000,OK_SEARCH,true);        // Makes this visible on the console

  StringFormatter::send(wifiStream,F("AT+CWMODE=1\r\n")); // configure as client
  checkForOK(wifiStream,1000,OK_SEARCH,true); // Not always OK, sometimes "no change"
  StringFormatter::send(wifiStream,F("AT+CIFSR\r\n"));
  if(checkForOK(wifiStream,5000, (const char*) F("+CIFSR:STAIP"),true))
      if(!checkForOK(wifiStream,1000, (const char*) F("0.0.0.0"),true))
	  ipOK=1;

  if(!ipOK) {
      StringFormatter::send(wifiStream,F("AT+CWMODE=3\r\n")); // configure as server or access point
      checkForOK(wifiStream,1000,OK_SEARCH,true); // Not always OK, sometimes "no change"

      // Older ES versions have AT+CWJAP, newer ones have AT+CWJAP_CUR and AT+CWHOSTNAME
      StringFormatter::send(wifiStream,F("AT+CWJAP?\r\n")); 
      if (checkForOK(wifiStream,2000,OK_SEARCH,true)) {
	  // early version supports CWJAP
	  StringFormatter::send(wifiStream,F("AT+CWJAP=\"%S\",\"%S\"\r\n"),SSid,password);
	  checkForOK(wifiStream,20000,OK_SEARCH,true); // can ignore failure as AP mode may still be ok
      }
      else {
	  // later version supports CWJAP_CUR    
	  StringFormatter::send(wifiStream, F("AT+CWHOSTNAME=\"%S\"\r\n"), hostname); // Set Host name for Wifi Client
	  checkForOK(wifiStream,2000, OK_SEARCH, true); // dont care if not supported

	  StringFormatter::send(wifiStream,F("AT+CWJAP_CUR=\"%S\",\"%S\"\r\n"),SSid,password);
	  checkForOK(wifiStream,20000,OK_SEARCH,true); // can ignore failure as AP mode may still be ok

	  StringFormatter::send(wifiStream,F("AT+CIPRECVMODE=0\r\n"),port); // make sure transfer mode is correct
	  checkForOK(wifiStream,2000,OK_SEARCH,true);
	  
	  // StringFormatter::send(wifiStream, F("AT+MDNS=1,\"%S.local\",\"%S.local\",%d\r\n"), hostname, servername, port); // Setup mDNS for Server
	  // if (!checkForOK(wifiStream,5000, OK_SEARCH, true)) return false;    
	  (void)servername; // avoid compiler warning from commented out AT_MDNS above
=======
  checkForOK(2000,OK_SEARCH,true);        // Makes this visible on the console
 
  StringFormatter::send(wifiStream,F("AT+CWMODE=3\r\n")); // configure as server or access point
  checkForOK(1000,OK_SEARCH,true); // Not always OK, sometimes "no change"

  // Older ES versions have AT+CWJAP, newer ones have AT+CWJAP_CUR and AT+CWHOSTNAME
  StringFormatter::send(wifiStream,F("AT+CWJAP?\r\n")); 
  if (checkForOK(2000,OK_SEARCH,true)) {
       // early version supports CWJAP
       if (SSid!=NULL && password!=NULL) {
          // Only connect to router if we are given a SSId and password, 
          // otherwise assume that the ES8266 has already got these from a previous call
          // USER can pass these in with a <W "ssid" "password"> command which will re-call this setup
          StringFormatter::send(wifiStream,F("AT+CWJAP=\"%S\",\"%S\"\r\n"),SSid,password);
          checkForOK(20000,OK_SEARCH,true); // can ignore failure as AP mode may still be ok
       }
  }
  else {
     // later version supports CWJAP_CUR    
    StringFormatter::send(wifiStream, F("AT+CWHOSTNAME=\"%S\"\r\n"), hostname); // Set Host name for Wifi Client
    checkForOK(2000, OK_SEARCH, true); // dont care if not supported

    if (SSid!=NULL && password!=NULL) {
      StringFormatter::send(wifiStream,F("AT+CWJAP_CUR=\"%S\",\"%S\"\r\n"),SSid,password);
      checkForOK(20000,OK_SEARCH,true); // can ignore failure as AP mode may still be ok
    }

    StringFormatter::send(wifiStream,F("AT+CIPRECVMODE=0\r\n"),port); // make sure transfer mode is correct
    checkForOK(2000,OK_SEARCH,true);

   // StringFormatter::send(wifiStream, F("AT+MDNS=1,\"%S.local\",\"%S.local\",%d\r\n"), hostname, servername, port); // Setup mDNS for Server
   // if (!checkForOK(5000, OK_SEARCH, true)) return false;    
  (void)servername; // avoid compiler warning from commented out AT_MDNS above
>>>>>>> 9044cce2
 
      }
  
<<<<<<< HEAD
      StringFormatter::send(wifiStream,F("AT+CIFSR\r\n")); // get ip address //192.168.4.1
      if (!checkForOK(wifiStream,10000,OK_SEARCH,true)) return false;
  }
=======
  StringFormatter::send(wifiStream,F("AT+CIFSR\r\n")); // get ip address //192.168.4.1
  if (!checkForOK(10000,OK_SEARCH,true)) return false;
>>>>>>> 9044cce2

  
  StringFormatter::send(wifiStream,F("AT+CIPMUX=1\r\n")); // configure for multiple connections
  if (!checkForOK(10000,OK_SEARCH,true)) return false;
  
  StringFormatter::send(wifiStream,F("AT+CIPSERVER=1,%d\r\n"),port); // turn on server on port 
  if (!checkForOK(10000,OK_SEARCH,true)) return false;

  return true;
}
void WifiInterface::ATCommand(const byte * command) {
  StringFormatter::  send(wifiStream,F("AT+%s\r\n"), command+1);
   checkForOK(10000,OK_SEARCH,true);
}

bool WifiInterface::checkForOK( const unsigned int timeout, const char * waitfor, bool echo) {
  unsigned long  startTime = millis();
   char  const *locator=waitfor;
  DIAG(F("\nWifi Check: [%E]"),waitfor);
  while( millis()-startTime < timeout) {
    while(wifiStream->available()) {
      int ch=wifiStream->read();
      if (echo) StringFormatter::printEscape(&DIAGSERIAL,ch);  /// THIS IS A DIAG IN DISGUISE
      if (ch!=pgm_read_byte_near(locator)) locator=waitfor;
      if (ch==pgm_read_byte_near(locator)) {
        locator++;
        if (!pgm_read_byte_near(locator)) {
          DIAG(F("\nFound in %dms"),millis()-startTime);
          return true;
        }
      }
    }
  }
  DIAG(F("\nTIMEOUT after %dms\n"),timeout);
  return false;
}

bool WifiInterface::isHTML() {
  
  // POST GET PUT PATCH DELETE
  // You may think a simple strstr() is better... but not when ram & time is in short supply  
  switch (buffer[0]) {
    case 'P':
         if (buffer[1]=='U' && buffer[2]=='T' && buffer[3]==' ' ) return true; 
         if (buffer[1]=='O' && buffer[2]=='S' && buffer[3]=='T' && buffer[4]==' ') return true; 
         if (buffer[1]=='A' && buffer[2]=='T' && buffer[3]=='C' && buffer[4]=='H' && buffer[5]==' ') return true;
         return false; 
    case 'G':
         if (buffer[1]=='E' && buffer[2]=='T' && buffer[3]==' ' ) return true; 
         return false;
    case 'D':
         if (buffer[1]=='E' && buffer[2]=='L' && buffer[3]=='E' && buffer[4]=='T' && buffer[5]=='E' && buffer[6]==' ') return true; 
         return false;
    default:
       return false;
  } 
}
 
void WifiInterface::loop() {
    if (!connected) return; 
    
    WiThrottle::loop();  // check heartbeats 
    
    // read anything into a buffer, collecting info on the way  
    while (loopstate!=99 && wifiStream->available()) { 
      int ch=wifiStream->read();
      
      // echo the char to the diagnostic stream in escaped format
      StringFormatter::printEscape(&DIAGSERIAL,ch); // DIAG in disguise
      
      switch (loopstate) {
           case 0:  // looking for +IPD
                connectionId=0;
                if (ch=='+') loopstate=1;
                break;
           case 1:  // Looking for I   in +IPD  
                loopstate= (ch=='I')?2:0;
                break; 
           case 2:  // Looking for P   in +IPD  
                loopstate= (ch=='P')?3:0;
                break; 
           case 3:  // Looking for D   in +IPD  
                loopstate= (ch=='D')?4:0;
                break; 
           case 4:  // Looking for ,   After +IPD  
                loopstate= (ch==',')?5:0;
                break; 
           case 5:  // reading connection id
                if (ch==',') loopstate=6;
                else connectionId=10*connectionId+(ch-'0');
                break;
           case 6: // reading for length
                if (ch==':') loopstate=(datalength==0)?99:7;  // 99 is getout without reading next char
                else datalength=datalength*10 + (ch-'0');
                streamer.flush();  // basically sets write point at start of buffer
                break;
           case 7: // reading data 
                streamer.write(ch);
                datalength--;
                if (datalength==0) loopstate=99;
                break;

           case 10:  // Waiting for > so we can send reply
                if (millis()-loopTimeoutStart > LOOP_TIMEOUT) {
                  DIAG(F("\nWifi TIMEOUT on wait for > prompt or ERROR\n"));
                  loopstate=0; // go back to +IPD
                  break;
                } 
                if (ch=='>'){
                  DIAG(F("\n> [%e]\n"),buffer);
                  wifiStream->print((char *) buffer);
                  loopTimeoutStart=millis();
                  loopstate=closeAfter?11:0;
                }
                break;
           case 11: // Waiting for SEND OK or ERROR to complete so we can closeAfter
                if (millis()-loopTimeoutStart > LOOP_TIMEOUT) {
                  DIAG(F("\nWifi TIMEOUT on wait for SEND OK or ERROR\n"));
                  loopstate=0; // go back to +IPD
                  break;
                }
                if (ch=='K') { // assume its in  SEND OK 
                  StringFormatter::send(wifiStream,F("AT+CIPCLOSE=%d\r\n"),connectionId);
                  loopstate=0; // wait for +IPD
                }
                break;                    
        } // switch 
    } // while
    if (loopstate!=99) return; 
    
    // AT this point we have read an incoming message into the buffer
    streamer.print('\0'); // null the end of the buffer so we can treat it as a string

    DIAG(F("\nWifiRead:%d:%e\n"),connectionId,buffer);
    streamer.setBufferContentPosition(0,0);  // reset write position to start of buffer
    // SIDE EFFECT WARNING::: 
    //  We know that parser will read the entire buffer before starting to write to it.
    //  Otherwise we would have to copy the buffer elsewhere and RAM is in short supply.

   closeAfter=false;
   // Intercept HTTP requests 
    if (isHTML()) {
      HTTPParser::parse(streamer,buffer);
      closeAfter=true;
    }
    else if (buffer[0]=='<')  parser.parse(&streamer,buffer, true);    // tell JMRI parser that ACKS are blocking because we can't handle the async 
 
    else WiThrottle::getThrottle(connectionId)->parse(streamer, buffer);

    if (streamer.available()==0) {
      // No reply
      if (closeAfter) StringFormatter::send(wifiStream,F("AT+CIPCLOSE=%d\r\n"),connectionId);
      loopstate=0; // go back to waiting for +IPD
      return;    
    }
    // prepare to send reply 
    streamer.print('\0'); // null the end of the buffer so we can treat it as a string
    DIAG(F("\nWiFiInterface reply c(%d) l(%d) [%e]\n"),connectionId,streamer.available()-1,buffer);
    StringFormatter::send(wifiStream,F("AT+CIPSEND=%d,%d\r\n"),connectionId,streamer.available()-1);
    loopTimeoutStart=millis();
    loopstate=10; // non-blocking loop waits for > before sending
    }<|MERGE_RESOLUTION|>--- conflicted
+++ resolved
@@ -52,100 +52,53 @@
 
 bool WifiInterface::setup2(const __FlashStringHelper* SSid, const __FlashStringHelper* password,
                  const __FlashStringHelper* hostname, const __FlashStringHelper* servername, int port) {
-<<<<<<< HEAD
   
   int ipOK=0;
-=======
- 
->>>>>>> 9044cce2
   delay(1000);
 
   StringFormatter::send(wifiStream,F("AT+RST\r\n")); // reset module
   checkForOK(5000,READY_SEARCH,false);    // generally not interesting to DCC 
 
   StringFormatter::send(wifiStream,F("AT+GMR\r\n")); // request AT  version
-<<<<<<< HEAD
-  checkForOK(wifiStream,2000,OK_SEARCH,true);        // Makes this visible on the console
+  checkForOK(2000,OK_SEARCH,true);        // Makes this visible on the console
 
   StringFormatter::send(wifiStream,F("AT+CWMODE=1\r\n")); // configure as client
-  checkForOK(wifiStream,1000,OK_SEARCH,true); // Not always OK, sometimes "no change"
+  checkForOK(1000,OK_SEARCH,true); // Not always OK, sometimes "no change"
   StringFormatter::send(wifiStream,F("AT+CIFSR\r\n"));
-  if(checkForOK(wifiStream,5000, (const char*) F("+CIFSR:STAIP"),true))
-      if(!checkForOK(wifiStream,1000, (const char*) F("0.0.0.0"),true))
+  if(checkForOK(5000, (const char*) F("+CIFSR:STAIP"),true))
+      if(!checkForOK(1000, (const char*) F("0.0.0.0"),true))
 	  ipOK=1;
 
   if(!ipOK) {
       StringFormatter::send(wifiStream,F("AT+CWMODE=3\r\n")); // configure as server or access point
-      checkForOK(wifiStream,1000,OK_SEARCH,true); // Not always OK, sometimes "no change"
+      checkForOK(1000,OK_SEARCH,true); // Not always OK, sometimes "no change"
 
       // Older ES versions have AT+CWJAP, newer ones have AT+CWJAP_CUR and AT+CWHOSTNAME
       StringFormatter::send(wifiStream,F("AT+CWJAP?\r\n")); 
-      if (checkForOK(wifiStream,2000,OK_SEARCH,true)) {
+      if (checkForOK(2000,OK_SEARCH,true)) {
 	  // early version supports CWJAP
 	  StringFormatter::send(wifiStream,F("AT+CWJAP=\"%S\",\"%S\"\r\n"),SSid,password);
-	  checkForOK(wifiStream,20000,OK_SEARCH,true); // can ignore failure as AP mode may still be ok
+	  checkForOK(20000,OK_SEARCH,true); // can ignore failure as AP mode may still be ok
       }
       else {
 	  // later version supports CWJAP_CUR    
 	  StringFormatter::send(wifiStream, F("AT+CWHOSTNAME=\"%S\"\r\n"), hostname); // Set Host name for Wifi Client
-	  checkForOK(wifiStream,2000, OK_SEARCH, true); // dont care if not supported
+	  checkForOK(2000, OK_SEARCH, true); // dont care if not supported
 
 	  StringFormatter::send(wifiStream,F("AT+CWJAP_CUR=\"%S\",\"%S\"\r\n"),SSid,password);
-	  checkForOK(wifiStream,20000,OK_SEARCH,true); // can ignore failure as AP mode may still be ok
+	  checkForOK(20000,OK_SEARCH,true); // can ignore failure as AP mode may still be ok
 
 	  StringFormatter::send(wifiStream,F("AT+CIPRECVMODE=0\r\n"),port); // make sure transfer mode is correct
-	  checkForOK(wifiStream,2000,OK_SEARCH,true);
+	  checkForOK(2000,OK_SEARCH,true);
 	  
 	  // StringFormatter::send(wifiStream, F("AT+MDNS=1,\"%S.local\",\"%S.local\",%d\r\n"), hostname, servername, port); // Setup mDNS for Server
-	  // if (!checkForOK(wifiStream,5000, OK_SEARCH, true)) return false;    
+	  // if (!checkForOK(5000, OK_SEARCH, true)) return false;   
+      
 	  (void)servername; // avoid compiler warning from commented out AT_MDNS above
-=======
-  checkForOK(2000,OK_SEARCH,true);        // Makes this visible on the console
- 
-  StringFormatter::send(wifiStream,F("AT+CWMODE=3\r\n")); // configure as server or access point
-  checkForOK(1000,OK_SEARCH,true); // Not always OK, sometimes "no change"
-
-  // Older ES versions have AT+CWJAP, newer ones have AT+CWJAP_CUR and AT+CWHOSTNAME
-  StringFormatter::send(wifiStream,F("AT+CWJAP?\r\n")); 
-  if (checkForOK(2000,OK_SEARCH,true)) {
-       // early version supports CWJAP
-       if (SSid!=NULL && password!=NULL) {
-          // Only connect to router if we are given a SSId and password, 
-          // otherwise assume that the ES8266 has already got these from a previous call
-          // USER can pass these in with a <W "ssid" "password"> command which will re-call this setup
-          StringFormatter::send(wifiStream,F("AT+CWJAP=\"%S\",\"%S\"\r\n"),SSid,password);
-          checkForOK(20000,OK_SEARCH,true); // can ignore failure as AP mode may still be ok
-       }
   }
-  else {
-     // later version supports CWJAP_CUR    
-    StringFormatter::send(wifiStream, F("AT+CWHOSTNAME=\"%S\"\r\n"), hostname); // Set Host name for Wifi Client
-    checkForOK(2000, OK_SEARCH, true); // dont care if not supported
-
-    if (SSid!=NULL && password!=NULL) {
-      StringFormatter::send(wifiStream,F("AT+CWJAP_CUR=\"%S\",\"%S\"\r\n"),SSid,password);
-      checkForOK(20000,OK_SEARCH,true); // can ignore failure as AP mode may still be ok
-    }
-
-    StringFormatter::send(wifiStream,F("AT+CIPRECVMODE=0\r\n"),port); // make sure transfer mode is correct
-    checkForOK(2000,OK_SEARCH,true);
-
-   // StringFormatter::send(wifiStream, F("AT+MDNS=1,\"%S.local\",\"%S.local\",%d\r\n"), hostname, servername, port); // Setup mDNS for Server
-   // if (!checkForOK(5000, OK_SEARCH, true)) return false;    
-  (void)servername; // avoid compiler warning from commented out AT_MDNS above
->>>>>>> 9044cce2
- 
-      }
-  
-<<<<<<< HEAD
-      StringFormatter::send(wifiStream,F("AT+CIFSR\r\n")); // get ip address //192.168.4.1
-      if (!checkForOK(wifiStream,10000,OK_SEARCH,true)) return false;
+        StringFormatter::send(wifiStream,F("AT+CIFSR\r\n")); // get ip address //192.168.4.1
+      if (!checkForOK(10000,OK_SEARCH,true)) return false;
   }
-=======
-  StringFormatter::send(wifiStream,F("AT+CIFSR\r\n")); // get ip address //192.168.4.1
-  if (!checkForOK(10000,OK_SEARCH,true)) return false;
->>>>>>> 9044cce2
-
   
   StringFormatter::send(wifiStream,F("AT+CIPMUX=1\r\n")); // configure for multiple connections
   if (!checkForOK(10000,OK_SEARCH,true)) return false;
@@ -155,6 +108,7 @@
 
   return true;
 }
+
 void WifiInterface::ATCommand(const byte * command) {
   StringFormatter::  send(wifiStream,F("AT+%s\r\n"), command+1);
    checkForOK(10000,OK_SEARCH,true);
