/*
 *  © 2020, Chris Harlow. All rights reserved.
 *  © 2020, Harald Barth
 *  
 *  This file is part of Asbelos DCC API
 *
 *  This is free software: you can redistribute it and/or modify
 *  it under the terms of the GNU General Public License as published by
 *  the Free Software Foundation, either version 3 of the License, or
 *  (at your option) any later version.
 *
 *  It is distributed in the hope that it will be useful,
 *  but WITHOUT ANY WARRANTY; without even the implied warranty of
 *  MERCHANTABILITY or FITNESS FOR A PARTICULAR PURPOSE.  See the
 *  GNU General Public License for more details.
 *
 *  You should have received a copy of the GNU General Public License
 *  along with CommandStation.  If not, see <https://www.gnu.org/licenses/>.
 */
#include "DCC.h"
#include "DCCWaveform.h"
#include "DIAG.h"
<<<<<<< HEAD
#include "GITHUB_SHA.h"
#include "version.h"

=======
#include "EEStore.h"
>>>>>>> 6dc4bcdb

// This module is responsible for converting API calls into
// messages to be sent to the waveform generator.
// It has no visibility of the hardware, timers, interrupts
// nor of the waveform issues such as preambles, start bits checksums or cutouts.
//
// Nor should it have to deal with JMRI responsess other than the OK/FAIL
// or cv value returned. I will move that back to the JMRI interface later
//
// The interface to the waveform generator is narrowed down to merely:
//   Scheduling a message on the prog or main track using a function
//   Obtaining ACKs from the prog track using a function
//   There are no volatiles here.

const byte FN_GROUP_1=0x01;         
const byte FN_GROUP_2=0x02;         
const byte FN_GROUP_3=0x04;         
const byte FN_GROUP_4=0x08;         
const byte FN_GROUP_5=0x10;         

__FlashStringHelper* DCC::shieldName=NULL;

void DCC::begin(const __FlashStringHelper* motorShieldName, MotorDriver * mainDriver, MotorDriver* progDriver, byte timerNumber) {
  shieldName=(__FlashStringHelper*)motorShieldName;
<<<<<<< HEAD
  DIAG(F("<iDCC-EX V-%S / %S / %S G-%S>\n"), F(VERSION), F(ARDUINO_TYPE), shieldName, F(GITHUB_SHA));
=======

  // Load stuff from EEprom
  (void)EEPROM; // tell compiler not to warn this is unused
  EEStore::init();

>>>>>>> 6dc4bcdb
  DCCWaveform::begin(mainDriver,progDriver, timerNumber); 
}

void DCC::setThrottle( uint16_t cab, uint8_t tSpeed, bool tDirection)  {
  byte speedCode = (tSpeed & 0x7F)  + tDirection * 128; 
  setThrottle2(cab, speedCode);
  // retain speed for loco reminders
  updateLocoReminder(cab, speedCode );
}

void DCC::setThrottle2( uint16_t cab, byte speedCode)  {

  uint8_t b[4];
  uint8_t nB = 0;
  // DIAG(F("\nsetSpeedInternal %d %x"),cab,speedCode);
  
  if (cab > 127)
    b[nB++] = highByte(cab) | 0xC0;    // convert train number into a two-byte address
  b[nB++] = lowByte(cab);
  b[nB++] = SET_SPEED;                      // 128-step speed control byte
  b[nB++] = speedCode; // for encoding see setThrottle

  DCCWaveform::mainTrack.schedulePacket(b, nB, 0);
}

void DCC::setFunctionInternal(int cab, byte byte1, byte byte2) {
  // DIAG(F("\nsetFunctionInternal %d %x %x"),cab,byte1,byte2);
  byte b[4];
  byte nB = 0;

  if (cab > 127)
    b[nB++] = highByte(cab) | 0xC0;    // convert train number into a two-byte address
  b[nB++] = lowByte(cab);
  if (byte1!=0) b[nB++] = byte1;
  b[nB++] = byte2;

  DCCWaveform::mainTrack.schedulePacket(b, nB, 3);     // send packet 3 times
}

uint8_t DCC::getThrottleSpeed(int cab) {
  int reg=lookupSpeedTable(cab);
  if (reg<0) return -1;
  return speedTable[reg].speedCode & 0x7F;
}

bool DCC::getThrottleDirection(int cab) {
  int reg=lookupSpeedTable(cab);
  if (reg<0) return false ;
  return (speedTable[reg].speedCode & 0x80) !=0;
}

// Set function to value on or off
void DCC::setFn( int cab, byte functionNumber, bool on) {
  if (cab<=0 || functionNumber>28) return;
  int reg = lookupSpeedTable(cab);
  if (reg<0) return;  

  // Take care of functions:
  // Set state of function
  unsigned long funcmask = (1UL<<functionNumber);
  if (on) {
      speedTable[reg].functions |= funcmask;
  } else {
      speedTable[reg].functions &= ~funcmask;
  }
  updateGroupflags(speedTable[reg].groupFlags, functionNumber);
  return;
}

// Change function according to how button was pressed,
// typically in WiThrottle.
// Returns new state or -1 if nothing was changed.
int DCC::changeFn( int cab, byte functionNumber, bool pressed) {
  int funcstate = -1;
  if (cab<=0 || functionNumber>28) return funcstate;
  int reg = lookupSpeedTable(cab);
  if (reg<0) return funcstate;  

  // Take care of functions:
  // Imitate how many command stations do it: Button press is
  // toggle but for F2 where it is momentary
  unsigned long funcmask = (1UL<<functionNumber);
  if (functionNumber == 2) {
      // turn on F2 on press and off again at release of button
      if (pressed) {
	  speedTable[reg].functions |= funcmask;
	  funcstate = 1;
      } else {
	  speedTable[reg].functions &= ~funcmask;
	  funcstate = 0;
      }
  } else {
      // toggle function on press, ignore release
      if (pressed) {
	  speedTable[reg].functions ^= funcmask;
      }
      funcstate = speedTable[reg].functions & funcmask;
  }
  updateGroupflags(speedTable[reg].groupFlags, functionNumber);
  return funcstate;
}

// Set the group flag to say we have touched the particular group.
// A group will be reminded only if it has been touched.  
void DCC::updateGroupflags(byte & flags, int functionNumber) {
  byte groupMask;
  if (functionNumber<=4)       groupMask=FN_GROUP_1;
  else if (functionNumber<=8)  groupMask=FN_GROUP_2;
  else if (functionNumber<=12) groupMask=FN_GROUP_3;
  else if (functionNumber<=20) groupMask=FN_GROUP_4;
  else                         groupMask=FN_GROUP_5;
  flags |= groupMask; 
}

void DCC::setAccessory(int address, byte number, bool activate) {
  // use masks to detect wrong values and do nothing
  if(address != (address & 511))
    return;
  if(number != (number & 3))
    return;
  byte b[2];

  b[0] = address % 64 + 128;                                     // first byte is of the form 10AAAAAA, where AAAAAA represent 6 least signifcant bits of accessory address
  b[1] = ((((address / 64) % 8) << 4) + (number % 4 << 1) + activate % 2) ^ 0xF8; // second byte is of the form 1AAACDDD, where C should be 1, and the least significant D represent activate/deactivate

  DCCWaveform::mainTrack.schedulePacket(b, 2, 4);      // Repeat the packet four times
}

void DCC::writeCVByteMain(int cab, int cv, byte bValue)  {
  byte b[5];
  byte nB = 0;
  if (cab > 127)
    b[nB++] = highByte(cab) | 0xC0;    // convert train number into a two-byte address

  b[nB++] = lowByte(cab);
  b[nB++] = cv1(WRITE_BYTE_MAIN, cv); // any CV>1023 will become modulus(1024) due to bit-mask of 0x03
  b[nB++] = cv2(cv);
  b[nB++] = bValue;

  DCCWaveform::mainTrack.schedulePacket(b, nB, 4);
}

void DCC::writeCVBitMain(int cab, int cv, byte bNum, bool bValue)  {
  byte b[5];
  byte nB = 0;
  bValue = bValue % 2;
  bNum = bNum % 8;

  if (cab > 127)
    b[nB++] = highByte(cab) | 0xC0;    // convert train number into a two-byte address

  b[nB++] = lowByte(cab);
  b[nB++] = cv1(WRITE_BIT_MAIN, cv); // any CV>1023 will become modulus(1024) due to bit-mask of 0x03
  b[nB++] = cv2(cv);
  b[nB++] = WRITE_BIT | (bValue ? BIT_ON : BIT_OFF) | bNum;

  DCCWaveform::mainTrack.schedulePacket(b, nB, 4);
}

void DCC::setProgTrackSyncMain(bool on) {
  DCCWaveform::progTrackSyncMain=on;
}
void DCC::setProgTrackBoost(bool on) {
  DCCWaveform::progTrackBoosted=on;
}

__FlashStringHelper* DCC::getMotorShieldName() {
  return shieldName;
}
  
const ackOp PROGMEM WRITE_BIT0_PROG[] = {
     BASELINE,
     W0,WACK,
     V0, WACK,  // validate bit is 0 
     ITC1,      // if acked, callback(1)
     FAIL  // callback (-1)
};
const ackOp PROGMEM WRITE_BIT1_PROG[] = {
     BASELINE,
     W1,WACK,
     V1, WACK,  // validate bit is 1 
     ITC1,      // if acked, callback(1)
     FAIL  // callback (-1)
};

const ackOp PROGMEM VERIFY_BIT0_PROG[] = {
     BASELINE,
     V0, WACK,  // validate bit is 0 
     ITC0,      // if acked, callback(0)
     V1, WACK,  // validate bit is 1
     ITC1,       
     FAIL  // callback (-1)
};
const ackOp PROGMEM VERIFY_BIT1_PROG[] = {
     BASELINE,
     V1, WACK,  // validate bit is 1 
     ITC1,      // if acked, callback(1)
     V0, WACK, 
     ITC0,
     FAIL  // callback (-1)
};

const ackOp PROGMEM READ_BIT_PROG[] = {
     BASELINE,
     V1, WACK,  // validate bit is 1 
     ITC1,      // if acked, callback(1)
     V0, WACK,  // validate bit is zero
     ITC0,      // if acked callback 0
     FAIL       // bit not readable 
     };
     
const ackOp PROGMEM WRITE_BYTE_PROG[] = {
      BASELINE,
      WB,WACK,    // Write 
      VB,WACK,     // validate byte 
      ITC1,       // if ok callback (1)
      FAIL        // callback (-1)
      };
      
const ackOp PROGMEM VERIFY_BYTE_PROG[] = {
      BASELINE,
      VB,WACK,     // validate byte 
      ITCB,       // if ok callback value
      STARTMERGE,    //clear bit and byte values ready for merge pass
      // each bit is validated against 0 and the result inverted in MERGE
      // this is because there tend to be more zeros in cv values than ones.  
      // There is no need for one validation as entire byte is validated at the end
      V0, WACK, MERGE,        // read and merge first tested bit (7)
      ITSKIP,                 // do small excursion if there was no ack
        SETBIT,(ackOp)7,
        V1, WACK, NAKFAIL,    // test if there is an ack on the inverse of this bit (7)
        SETBIT,(ackOp)6,      // and abort whole test if not else continue with bit (6)
      SKIPTARGET,
      V0, WACK, MERGE,        // read and merge second tested bit (6)
      V0, WACK, MERGE,        // read and merge third  tested bit (5) ...
      V0, WACK, MERGE,
      V0, WACK, MERGE,
      V0, WACK, MERGE,
      V0, WACK, MERGE,
      V0, WACK, MERGE,
      VB, WACK, ITCB,  // verify merged byte and return it if acked ok 
      FAIL };
      
      
const ackOp PROGMEM READ_CV_PROG[] = {
      BASELINE,
      STARTMERGE,    //clear bit and byte values ready for merge pass
      // each bit is validated against 0 and the result inverted in MERGE
      // this is because there tend to be more zeros in cv values than ones.  
      // There is no need for one validation as entire byte is validated at the end
      V0, WACK, MERGE,        // read and merge first tested bit (7)
      ITSKIP,                 // do small excursion if there was no ack
        SETBIT,(ackOp)7,
        V1, WACK, NAKFAIL,    // test if there is an ack on the inverse of this bit (7)
        SETBIT,(ackOp)6,      // and abort whole test if not else continue with bit (6)
      SKIPTARGET,
      V0, WACK, MERGE,        // read and merge second tested bit (6)
      V0, WACK, MERGE,        // read and merge third  tested bit (5) ...
      V0, WACK, MERGE,
      V0, WACK, MERGE,
      V0, WACK, MERGE,
      V0, WACK, MERGE,
      V0, WACK, MERGE,
      VB, WACK, ITCB,  // verify merged byte and return it if acked ok 
      FAIL };          // verification failed


const ackOp PROGMEM LOCO_ID_PROG[] = {
      BASELINE,
      SETCV,(ackOp)29,
      SETBIT,(ackOp)5,
      V0, WACK, ITSKIP,  // Skip to SKIPTARGET if bit 5 of CV29 is zero
      V1, WACK, NAKFAIL, // fast fail if no loco on track
      // Long locoid  
      SETCV, (ackOp)17,       // CV 17 is part of locoid
      STARTMERGE,
      V0, WACK, MERGE,  // read and merge bit 1 etc
      V0, WACK, MERGE,
      V0, WACK, MERGE,
      V0, WACK, MERGE,
      V0, WACK, MERGE,
      V0, WACK, MERGE,
      V0, WACK, MERGE,
      V0, WACK, MERGE,
      VB, WACK, NAKFAIL,  // verify merged byte and return -1 it if not acked ok
      STASHLOCOID,         // keep stashed cv 17 for later 
      // Read 2nd part from CV 18 
      SETCV, (ackOp)18,
      STARTMERGE,
      V0, WACK, MERGE,  // read and merge bit 1 etc
      V0, WACK, MERGE,
      V0, WACK, MERGE,
      V0, WACK, MERGE,
      V0, WACK, MERGE,
      V0, WACK, MERGE,
      V0, WACK, MERGE,
      V0, WACK, MERGE,
      VB, WACK, NAKFAIL,  // verify merged byte and return -1 it if not acked ok
      COMBINELOCOID,        // Combile byte with stash to make long locoid and callback
      
      // ITSKIP Skips to here if CV 29 bit 5 was zero. so read CV 1 and return that  
      SKIPTARGET,
      SETCV, (ackOp)1,
      STARTMERGE,
      V0, WACK, MERGE,  // read and merge bit 1 etc
      V0, WACK, MERGE,
      V0, WACK, MERGE,
      V0, WACK, MERGE,
      V0, WACK, MERGE,
      V0, WACK, MERGE,
      V0, WACK, MERGE,
      V0, WACK, MERGE,
      VB, WACK, ITCB,  // verify merged byte and callback
      FAIL
      };    


// On the following prog-track functions blocking defaults to false.
// blocking=true forces the API to block, waiting for the response and invoke the callback BEFORE returning.
// During that wait, other parts of the system will be unresponsive.
// blocking =false means the callback will be called some time after the API returns (typically a few tenths of a second)
//  but that would be very inconvenient in a Wifi situaltion where the stream becomes 
//  unuavailable immediately after the API rerturns. 

void  DCC::writeCVByte(int cv, byte byteValue, ACK_CALLBACK callback, bool blocking)  {
  ackManagerSetup(cv, byteValue,  WRITE_BYTE_PROG, callback, blocking);
}


void DCC::writeCVBit(int cv, byte bitNum, bool bitValue, ACK_CALLBACK callback, bool blocking)  {
  if (bitNum >= 8) callback(-1);
  else ackManagerSetup(cv, bitNum, bitValue?WRITE_BIT1_PROG:WRITE_BIT0_PROG, callback, blocking);
}

void  DCC::verifyCVByte(int cv, byte byteValue, ACK_CALLBACK callback, bool blocking)  {
  ackManagerSetup(cv, byteValue,  VERIFY_BYTE_PROG, callback, blocking);
}


void DCC::verifyCVBit(int cv, byte bitNum, bool bitValue, ACK_CALLBACK callback, bool blocking)  {
  if (bitNum >= 8) callback(-1);
  else ackManagerSetup(cv, bitNum, bitValue?VERIFY_BIT1_PROG:VERIFY_BIT0_PROG, callback, blocking);
}


void DCC::readCVBit(int cv, byte bitNum, ACK_CALLBACK callback, bool blocking)  {
  if (bitNum >= 8) callback(-1);
  else ackManagerSetup(cv, bitNum,READ_BIT_PROG, callback, blocking);
}

void DCC::readCV(int cv, ACK_CALLBACK callback, bool blocking)  {
  ackManagerSetup(cv, 0,READ_CV_PROG, callback, blocking);
}

void DCC::getLocoId(ACK_CALLBACK callback, bool blocking) {
  ackManagerSetup(0,0, LOCO_ID_PROG, callback, blocking);
}

void DCC::forgetLoco(int cab) {  // removes any speed reminders for this loco  
  int reg=lookupSpeedTable(cab);
  if (reg>=0) speedTable[reg].loco=0;
}
void DCC::forgetAllLocos() {  // removes all speed reminders
  for (int i=0;i<MAX_LOCOS;i++) speedTable[i].loco=0;  
}

byte DCC::loopStatus=0;  

void DCC::loop()  {
  DCCWaveform::loop(); // power overload checks
  ackManagerLoop(false);    // maintain prog track ack manager
  issueReminders();
}

void DCC::issueReminders() {
  // if the main track transmitter still has a pending packet, skip this time around.
  if ( DCCWaveform::mainTrack.packetPending) return;

  // This loop searches for a loco in the speed table starting at nextLoco and cycling back around
  for (int reg=0;reg<MAX_LOCOS;reg++) {
       int slot=reg+nextLoco;
       if (slot>=MAX_LOCOS) slot-=MAX_LOCOS; 
       if (speedTable[slot].loco > 0) {
          // have found the next loco to remind 
          // issueReminder will return true if this loco is completed (ie speed and functions)
          if (issueReminder(slot)) nextLoco=slot+1; 
          return;
        }
  }
}
 
bool DCC::issueReminder(int reg) {
  unsigned long functions=speedTable[reg].functions;
  int loco=speedTable[reg].loco;
  byte flags=speedTable[reg].groupFlags;
  
  switch (loopStatus) {
        case 0:
      //   DIAG(F("\nReminder %d speed %d"),loco,speedTable[reg].speedCode);
         setThrottle2(loco, speedTable[reg].speedCode);
         break;
       case 1: // remind function group 1 (F0-F4)
          if (flags & FN_GROUP_1) 
              setFunctionInternal(loco,0, 128 | ((functions>>1)& 0x0F) | ((functions & 0x01)<<4));   
          break;     
       case 2: // remind function group 2 F5-F8
          if (flags & FN_GROUP_2) 
              setFunctionInternal(loco,0, 176 + ((functions>>5)& 0x0F));   
          break;     
       case 3: // remind function group 3 F9-F12
          if (flags & FN_GROUP_3) 
              setFunctionInternal(loco,0, 160 + ((functions>>9)& 0x0F));
          break;   
       case 4: // remind function group 4 F13-F20
          if (flags & FN_GROUP_4) 
              setFunctionInternal(loco,222, ((functions>>13)& 0xFF)); 
          flags&= ~FN_GROUP_4;  // dont send them again
          break;  
       case 5: // remind function group 5 F21-F28
          if (flags & FN_GROUP_5)
              setFunctionInternal(loco,223, ((functions>>21)& 0xFF)); 
          flags&= ~FN_GROUP_5;  // dont send them again
          break; 
      }
      loopStatus++;
      // if we reach status 6 then this loco is done so
      // reset status to 0 for next loco and return true so caller 
      // moves on to next loco. 
      if (loopStatus>5) loopStatus=0;
      return loopStatus==0;
    }
 
 


///// Private helper functions below here /////////////////////

byte DCC::cv1(byte opcode, int cv)  {
  cv--;
  return (highByte(cv) & (byte)0x03) | opcode;
}
byte DCC::cv2(int cv)  {
  cv--;
  return lowByte(cv);
}

int DCC::lookupSpeedTable(int locoId) {
  // determine speed reg for this loco
  int firstEmpty = MAX_LOCOS;
  int reg;
  for (reg = 0; reg < MAX_LOCOS; reg++) {
    if (speedTable[reg].loco == locoId) break;
    if (speedTable[reg].loco == 0 && firstEmpty == MAX_LOCOS) firstEmpty = reg;
  }
  if (reg == MAX_LOCOS) reg = firstEmpty;
  if (reg >= MAX_LOCOS) {
    DIAG(F("\nToo many locos\n"));
    return -1;
  }
  if (reg==firstEmpty){
        speedTable[reg].loco = locoId;
        speedTable[reg].speedCode=128;  // default direction forward
        speedTable[reg].groupFlags=0;
        speedTable[reg].functions=0;
  }
  return reg;
}
  
void  DCC::updateLocoReminder(int loco, byte speedCode) {
 
  if (loco==0) {
     // broadcast stop/estop but dont change direction
     for (int reg = 0; reg < MAX_LOCOS; reg++) {
       speedTable[reg].speedCode = (speedTable[reg].speedCode & 0x80) |  (speedCode & 0x7f);
     }
     return; 
  }
  
  // determine speed reg for this loco
  int reg=lookupSpeedTable(loco);       
  if (reg>=0) speedTable[reg].speedCode = speedCode;
}

DCC::LOCO DCC::speedTable[MAX_LOCOS];
int DCC::nextLoco = 0;

//ACK MANAGER
ackOp  const *  DCC::ackManagerProg;
byte   DCC::ackManagerByte;
byte   DCC::ackManagerStash;
int   DCC::ackManagerCv;
byte   DCC::ackManagerBitNum;
bool   DCC::ackReceived;

ACK_CALLBACK DCC::ackManagerCallback;

void  DCC::ackManagerSetup(int cv, byte byteValueOrBitnum, ackOp const program[], ACK_CALLBACK callback, bool blocking) {
  ackManagerCv = cv;
  ackManagerProg = program;
  ackManagerByte = byteValueOrBitnum;
  ackManagerBitNum=byteValueOrBitnum;
  ackManagerCallback = callback;
  if (blocking) ackManagerLoop(blocking);
}

const byte RESET_MIN=8;  // tuning of reset counter before sending message

// checkRessets return true if the caller should yield back to loop and try later.
bool DCC::checkResets(bool blocking, uint8_t numResets) {
  if (blocking) {
    // must block waiting for restest to be issued
    while(DCCWaveform::progTrack.sentResetsSincePacket < numResets);
    return false; // caller need not yield
  }
  return DCCWaveform::progTrack.sentResetsSincePacket < numResets;
}

void DCC::ackManagerLoop(bool blocking) {
  while (ackManagerProg) {
    byte opcode=pgm_read_byte_near(ackManagerProg);
    
    // breaks from this switch will step to next prog entry
    // returns from this switch will stay on same entry
    // (typically waiting for a reset counter or ACK waiting, or when all finished.)
    // if blocking then we must ONLY return AFTER callback issued       
    switch (opcode) {
      case BASELINE:
	  if (DCCWaveform::progTrack.getPowerMode() == POWERMODE::OFF) {
        if (Diag::ACK) DIAG(F("\nAuto Prog power on"));
        DCCWaveform::progTrack.setPowerMode(POWERMODE::ON);
        DCCWaveform::progTrack.sentResetsSincePacket = 0;
	      DCCWaveform::progTrack.autoPowerOff=true;
	      if (!blocking) return;
	  }
	  if (checkResets(blocking, DCCWaveform::progTrack.autoPowerOff ? 20 : 3)) return;
          DCCWaveform::progTrack.setAckBaseline();
          break;   
      case W0:    // write 0 bit 
      case W1:    // write 1 bit 
            {
	      if (checkResets(blocking, RESET_MIN)) return;
              if (Diag::ACK) DIAG(F("\nW%d cv=%d bit=%d"),opcode==W1, ackManagerCv,ackManagerBitNum); 
              byte instruction = WRITE_BIT | (opcode==W1 ? BIT_ON : BIT_OFF) | ackManagerBitNum;
              byte message[] = {cv1(BIT_MANIPULATE, ackManagerCv), cv2(ackManagerCv), instruction };
              DCCWaveform::progTrack.schedulePacket(message, sizeof(message), PROG_REPEATS);
              DCCWaveform::progTrack.setAckPending(); 
         }
            break; 
      
      case WB:   // write byte 
            {
	      if (checkResets(blocking, RESET_MIN)) return;
              if (Diag::ACK) DIAG(F("\nWB cv=%d value=%d"),ackManagerCv,ackManagerByte);
              byte message[] = {cv1(WRITE_BYTE, ackManagerCv), cv2(ackManagerCv), ackManagerByte};
              DCCWaveform::progTrack.schedulePacket(message, sizeof(message), PROG_REPEATS);
              DCCWaveform::progTrack.setAckPending(); 
            }
            break;
      
      case   VB:     // Issue validate Byte packet
        {
	  if (checkResets(blocking, RESET_MIN)) return; 
          if (Diag::ACK) DIAG(F("\nVB cv=%d value=%d"),ackManagerCv,ackManagerByte);
          byte message[] = { cv1(VERIFY_BYTE, ackManagerCv), cv2(ackManagerCv), ackManagerByte};
          DCCWaveform::progTrack.schedulePacket(message, sizeof(message), PROG_REPEATS);
          DCCWaveform::progTrack.setAckPending(); 
        }
        break;
      
      case V0:
      case V1:      // Issue validate bit=0 or bit=1  packet
        {
	  if (checkResets(blocking, RESET_MIN)) return; 
          if (Diag::ACK) DIAG(F("\nV%d cv=%d bit=%d"),opcode==V1, ackManagerCv,ackManagerBitNum); 
          byte instruction = VERIFY_BIT | (opcode==V0?BIT_OFF:BIT_ON) | ackManagerBitNum;
          byte message[] = {cv1(BIT_MANIPULATE, ackManagerCv), cv2(ackManagerCv), instruction };
          DCCWaveform::progTrack.schedulePacket(message, sizeof(message), PROG_REPEATS);
          DCCWaveform::progTrack.setAckPending(); 
        }
        break;
      
      case WACK:   // wait for ack (or absence of ack)
         {
          byte ackState=2; // keep polling
          if (blocking) {
            while(ackState==2) ackState=DCCWaveform::progTrack.getAck();
          }
          else {
            ackState=DCCWaveform::progTrack.getAck();
            if (ackState==2) return; // keep polling
          }
          ackReceived=ackState==1;
          break;  // we have a genuine ACK result
         }
     case ITC0:
     case ITC1:   // If True Callback(0 or 1)  (if prevous WACK got an ACK)
        if (ackReceived) {
            ackManagerProg = NULL; // all done now
	          callback(opcode==ITC0?0:1);
            return;
          }
        break;
        
      case ITCB:   // If True callback(byte)
          if (ackReceived) {
            ackManagerProg = NULL; // all done now
	          callback(ackManagerByte);
            return;
          }
        break;
        
      case NAKFAIL:   // If nack callback(-1)
          if (!ackReceived) {
            ackManagerProg = NULL; // all done now
	          callback(-1);
            return;
          }
        break;
        
      case FAIL:  // callback(-1)
           ackManagerProg = NULL;
	         callback(-1);
           return;
           
      case STARTMERGE:
           ackManagerBitNum=7;
           ackManagerByte=0;     
          break;
          
      case MERGE:  // Merge previous Validate zero wack response with byte value and update bit number (use for reading CV bytes)
          ackManagerByte <<= 1;
          // ackReceived means bit is zero. 
          if (!ackReceived) ackManagerByte |= 1;
          ackManagerBitNum--;
          break;

      case SETBIT:
          ackManagerProg++; 
          ackManagerBitNum=pgm_read_byte_near(ackManagerProg);
          break;

     case SETCV:
          ackManagerProg++; 
          ackManagerCv=pgm_read_byte_near(ackManagerProg);
          break;

     case STASHLOCOID:
          ackManagerStash=ackManagerByte;  // stash value from CV17 
          break;
          
     case COMBINELOCOID: 
          // ackManagerStash is  cv17, ackManagerByte is CV 18
          ackManagerProg=NULL;
          callback( ackManagerByte + ((ackManagerStash - 192) << 8));
          return;            

     case ITSKIP:
          if (!ackReceived) break; 
          // SKIP opcodes until SKIPTARGET found
          while (opcode!=SKIPTARGET) {
            ackManagerProg++; 
            opcode=pgm_read_byte_near(ackManagerProg);
          }
          break;
     case SKIPTARGET: 
          break;     
     default: 
          DIAG(F("\n!! ackOp %d FAULT!!"),opcode);
          ackManagerProg=NULL;
          callback( -1);
          return;        
    
      }  // end of switch
    ackManagerProg++;
  }
}
void DCC::callback(int value) {
    if (DCCWaveform::progTrack.autoPowerOff) {
      if (Diag::ACK) DIAG(F("\nAuto Prog power off"));
      DCCWaveform::progTrack.doAutoPowerOff();
    }
    if (Diag::ACK) DIAG(F("\nCallback(%d)\n"),value);
    (ackManagerCallback)( value);
}

 void DCC::displayCabList(Print * stream) {

    int used=0;
    for (int reg = 0; reg < MAX_LOCOS; reg++) {
       if (speedTable[reg].loco>0) {
        used ++;
        StringFormatter::send(stream,F("\ncab=%d, speed=%d, dir=%c "),       
           speedTable[reg].loco,  speedTable[reg].speedCode & 0x7f,(speedTable[reg].speedCode & 0x80) ? 'F':'R');
       }
     }
     StringFormatter::send(stream,F("\nUsed=%d, max=%d\n"),used,MAX_LOCOS);
     
}<|MERGE_RESOLUTION|>--- conflicted
+++ resolved
@@ -20,13 +20,9 @@
 #include "DCC.h"
 #include "DCCWaveform.h"
 #include "DIAG.h"
-<<<<<<< HEAD
+#include "EEStore.h"
 #include "GITHUB_SHA.h"
 #include "version.h"
-
-=======
-#include "EEStore.h"
->>>>>>> 6dc4bcdb
 
 // This module is responsible for converting API calls into
 // messages to be sent to the waveform generator.
@@ -51,15 +47,12 @@
 
 void DCC::begin(const __FlashStringHelper* motorShieldName, MotorDriver * mainDriver, MotorDriver* progDriver, byte timerNumber) {
   shieldName=(__FlashStringHelper*)motorShieldName;
-<<<<<<< HEAD
   DIAG(F("<iDCC-EX V-%S / %S / %S G-%S>\n"), F(VERSION), F(ARDUINO_TYPE), shieldName, F(GITHUB_SHA));
-=======
 
   // Load stuff from EEprom
   (void)EEPROM; // tell compiler not to warn this is unused
   EEStore::init();
 
->>>>>>> 6dc4bcdb
   DCCWaveform::begin(mainDriver,progDriver, timerNumber); 
 }
 
